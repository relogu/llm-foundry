--- conflicted
+++ resolved
@@ -110,16 +110,12 @@
 ]
 
 extra_deps['peft'] = [
-<<<<<<< HEAD
-    'mosaicml[peft]>=0.19,<0.20',
-=======
     'loralib==0.1.1',  # lora core
     'bitsandbytes==0.39.1',  # 8bit
     'scipy>=1.10.0,<=1.11.0',  # bitsandbytes dependency; TODO: eliminate when incorporated to bitsandbytes
     # TODO: pin peft when it stabilizes.
     # PyPI does not support direct dependencies, so we remove this line before uploading from PyPI
     'peft@git+https://github.com/huggingface/peft.git',
->>>>>>> d0efe55f
 ]
 
 extra_deps['openai'] = [
