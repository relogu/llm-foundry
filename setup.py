# Copyright 2024 MosaicML LLM Foundry authors
# SPDX-License-Identifier: Apache-2.0

"""MosaicML LLM Foundry package setup."""

import copy
import os
import re

import setuptools
from setuptools import setup

_PACKAGE_NAME = 'llm-foundry'
_PACKAGE_DIR = 'llmfoundry'
_REPO_REAL_PATH = os.path.dirname(os.path.realpath(__file__))
_PACKAGE_REAL_PATH = os.path.join(_REPO_REAL_PATH, _PACKAGE_DIR)

# Read the repo version
# We can't use `.__version__` from the library since it's not installed yet
with open(os.path.join(_PACKAGE_REAL_PATH, '__init__.py')) as f:
    content = f.read()
# regex: '__version__', whitespace?, '=', whitespace, quote, version, quote
# we put parens around the version so that it becomes elem 1 of the match
expr = re.compile(
    r"""^__version__\s*=\s*['"]([0-9]+\.[0-9]+\.[0-9]+(?:\.\w+)?)['"]""",
    re.MULTILINE,
)
repo_version = expr.findall(content)[0]

# Use repo README for PyPi description
with open('README.md', 'r', encoding='utf-8') as fh:
    long_description = fh.read()

# Hide the content between <!-- SETUPTOOLS_LONG_DESCRIPTION_HIDE_BEGIN --> and
# <!-- SETUPTOOLS_LONG_DESCRIPTION_HIDE_END --> tags in the README
while True:
    start_tag = '<!-- SETUPTOOLS_LONG_DESCRIPTION_HIDE_BEGIN -->'
    end_tag = '<!-- SETUPTOOLS_LONG_DESCRIPTION_HIDE_END -->'
    start = long_description.find(start_tag)
    end = long_description.find(end_tag)
    if start == -1:
        assert end == -1, 'there should be a balanced number of start and ends'
        break
    else:
        assert end != -1, 'there should be a balanced number of start and ends'
        long_description = long_description[:start] + long_description[
            end + len(end_tag):]

classifiers = [
    'Programming Language :: Python :: 3',
    'Programming Language :: Python :: 3.8',
    'Programming Language :: Python :: 3.9',
    'Programming Language :: Python :: 3.10',
]

install_requires = [
    'mosaicml[libcloud,wandb,oci,gcs]>=0.22.0,<0.23',
    'mlflow>=2.12.1,<2.13',
    'accelerate>=0.25,<0.26',  # for HF inference `device_map`
    'transformers>=4.40,<4.41',
    'mosaicml-streaming>=0.7.5,<0.8',
    'torch>=2.3.0,<2.4',
    'datasets>=2.19,<2.20',
    'fsspec==2023.6.0',  # newer version results in a bug in datasets that duplicates data
    'sentencepiece==0.1.97',
    'einops==0.7.0',
    'omegaconf>=2.2.3,<3',
    'slack-sdk<4',
    'mosaicml-cli>=0.6.10,<1',
    'onnx==1.14.0',
    'onnxruntime==1.15.1',
    'boto3>=1.21.45,<2',
    'huggingface-hub>=0.19.0,<0.23',
    'beautifulsoup4>=4.12.2,<5',  # required for model download utils
    'tenacity>=8.2.3,<9',
    'catalogue>=2,<3',
    'typer[all]<1',
]

extra_deps = {}

extra_deps['dev'] = [
    'coverage[toml]==7.4.4',
    'pre-commit>=3.4.0,<4',
    'pytest>=7.2.1,<8',
    'pytest_codeblocks>=0.16.1,<0.17',
    'pytest-cov>=4,<5',
    'pyright==1.1.256',
    'toml>=0.10.2,<0.11',
    'packaging>=21,<23',
    'hf_transfer==0.1.3',
]

extra_deps['databricks'] = [
    'mosaicml[databricks]>=0.22.0,<0.23',
    'databricks-sql-connector>=3,<4',
    'databricks-connect==14.1.0',
    'lz4>=4,<5',
]

extra_deps['tensorboard'] = [
    'mosaicml[tensorboard]>=0.22.0,<0.23',
]

# Flash 2 group kept for backwards compatibility
extra_deps['gpu-flash2'] = [
    'flash-attn==2.5.8',
]

extra_deps['gpu'] = copy.deepcopy(extra_deps['gpu-flash2'])

extra_deps['peft'] = [
<<<<<<< HEAD
    'loralib==0.1.1',  # lora core
    'bitsandbytes==0.39.1',  # 8bit
    'scipy>=1.10.0,<=1.11.0',  # bitsandbytes dependency; TODO: eliminate when incorporated to bitsandbytes
    # TODO: pin peft when it stabilizes.
    # PyPI does not support direct dependencies, so we remove this line before uploading from PyPI
    'peft@git+https://github.com/huggingface/peft.git',
=======
    'mosaicml[peft]>=0.22.0,<0.23',
>>>>>>> 57cdd2a0
]

extra_deps['openai'] = [
    'openai==1.3.8',
    'tiktoken==0.4.0',
]

extra_deps['megablocks'] = [
    'megablocks==0.5.1',
    'grouped-gemm==0.1.4',
]

extra_deps['all-cpu'] = {
    dep for key, deps in extra_deps.items() for dep in deps
    if 'gpu' not in key and 'megablocks' not in key
}
extra_deps['all'] = {
    dep for key, deps in extra_deps.items() for dep in deps
    if key not in {'gpu-flash2', 'all-cpu'}
}
extra_deps['all-flash2'] = {
    dep for key, deps in extra_deps.items() for dep in deps
    if key not in {'gpu', 'all', 'all-cpu'}
}

setup(
    name=_PACKAGE_NAME,
    version=repo_version,
    author='MosaicML',
    author_email='team@mosaicml.com',
    description='LLM Foundry',
    long_description=long_description,
    long_description_content_type='text/markdown',
    url='https://github.com/mosaicml/llm-foundry/',
    package_data={
        'llmfoundry': ['py.typed'],
    },
    packages=setuptools.find_packages(
        exclude=['.github*', 'mcli*', 'scripts*', 'tests*'],
    ),
    classifiers=classifiers,
    install_requires=install_requires,
    extras_require=extra_deps,
    python_requires='>=3.9',
    entry_points={
        'console_scripts': ['llmfoundry = llmfoundry.cli.cli:app'],
    },
)<|MERGE_RESOLUTION|>--- conflicted
+++ resolved
@@ -110,16 +110,7 @@
 extra_deps['gpu'] = copy.deepcopy(extra_deps['gpu-flash2'])
 
 extra_deps['peft'] = [
-<<<<<<< HEAD
-    'loralib==0.1.1',  # lora core
-    'bitsandbytes==0.39.1',  # 8bit
-    'scipy>=1.10.0,<=1.11.0',  # bitsandbytes dependency; TODO: eliminate when incorporated to bitsandbytes
-    # TODO: pin peft when it stabilizes.
-    # PyPI does not support direct dependencies, so we remove this line before uploading from PyPI
-    'peft@git+https://github.com/huggingface/peft.git',
-=======
     'mosaicml[peft]>=0.22.0,<0.23',
->>>>>>> 57cdd2a0
 ]
 
 extra_deps['openai'] = [
