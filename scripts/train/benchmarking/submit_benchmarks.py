--- conflicted
+++ resolved
@@ -398,13 +398,8 @@
         {
             'integration_type': 'git_repo',
             'git_repo': 'mosaicml/llm-foundry',
-<<<<<<< HEAD
-            'git_branch': 'main',
-            'pip_install': '.[gpu-flash2]',
-=======
             'git_branch': 'v0.4.0',
             'pip_install': '-e .[gpu]',
->>>>>>> 46380924
         },
         {
             'integration_type': 'wandb',
