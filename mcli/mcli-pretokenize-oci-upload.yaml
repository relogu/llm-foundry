--- conflicted
+++ resolved
@@ -14,11 +14,7 @@
   - oci-cli==3.23.2
 - integration_type: git_repo
   git_repo: mosaicml/llm-foundry
-<<<<<<< HEAD
-  git_branch: v0.2.0
-=======
   git_branch: v0.7.0
->>>>>>> 57cdd2a0
   # git_commit: # OR use your commit hash
   pip_install: .
   ssh_clone: false  # Should be true if using a private repo
