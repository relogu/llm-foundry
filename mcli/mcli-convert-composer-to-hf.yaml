--- conflicted
+++ resolved
@@ -1,15 +1,9 @@
 integrations:
 - integration_type: git_repo
   git_repo: mosaicml/llm-foundry
-<<<<<<< HEAD
-  git_branch: v0.2.0
-  # git_commit: # OR use your commit hash
-  pip_install: -e .
-=======
   git_branch: v0.7.0
   # git_commit:  # OR use your commit hash
   pip_install: .
->>>>>>> 57cdd2a0
   ssh_clone: false  # Should be true if using a private repo
 
 command: |
