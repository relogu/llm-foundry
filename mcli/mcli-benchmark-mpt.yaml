--- conflicted
+++ resolved
@@ -11,15 +11,9 @@
 integrations:
 - integration_type: git_repo
   git_repo: mosaicml/llm-foundry
-<<<<<<< HEAD
-  git_branch: v0.4.0
-  # git_commit: # OR use your commit hash
-  pip_install: ".[gpu]"
-=======
   git_branch: v0.3.0
   # git_commit: # OR use your commit hash
   pip_install: '.[gpu]'
->>>>>>> 54cbb8bd
 
 command: |
   cd llm-foundry/scripts/inference/benchmarking
