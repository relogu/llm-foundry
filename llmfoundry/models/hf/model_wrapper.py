# Copyright 2022 MosaicML LLM Foundry authors
# SPDX-License-Identifier: Apache-2.0

"""Re-usable :class:`.ComposerModel` for LLM HF Models."""

from __future__ import annotations

import warnings
from collections import UserDict
from typing import TYPE_CHECKING, Mapping, Optional, Union

import transformers
from composer.models.huggingface import HuggingFaceModel
from torchmetrics import Metric
from transformers import PreTrainedTokenizerBase
from transformers.utils.generic import ModelOutput

from llmfoundry.models.hf.hf_fsdp import prepare_hf_model_for_fsdp
from llmfoundry.utils.warnings import VersionedDeprecationWarning

if TYPE_CHECKING:
    from peft import PeftConfig, PeftModel

__all__ = ['HuggingFaceModelWithFSDP']

# HuggingFace hardcodes the ignore index to -100
_HF_IGNORE_INDEX = -100


class HuggingFaceModelWithFSDP(HuggingFaceModel):
    """Wrapper around HuggingFaceModel.

    Handles preparation for FSDP wrapping.
    """

    def __init__(
        self,
        model: Union[transformers.PreTrainedModel, 'PeftModel'],
        tokenizer: Optional[PreTrainedTokenizerBase] = None,
        metrics: Optional[list[Metric]] = None,
        eval_metrics: Optional[list[Metric]] = None,
        shift_labels: bool = False,
        allow_embedding_resizing: bool = False,
        init_device: Optional[str] = None,
        peft_config: Optional['PeftConfig'] = None,
<<<<<<< HEAD
        should_save_peft_only: bool = True,
=======
        allow_embedding_resizing: bool = False,
>>>>>>> 28151c12
    ):
        warnings.warn(
            VersionedDeprecationWarning(
                '`HuggingFaceModelWithFSDP` is deprecated. In the future please use `BaseHuggingFaceModel`.',
                remove_version='0.13.0',
            ),
        )
        super().__init__(
            model,
            tokenizer,
            use_logits=True,
            metrics=metrics,
            eval_metrics=eval_metrics,
            shift_labels=shift_labels,
            allow_embedding_resizing=allow_embedding_resizing,
            peft_config=peft_config,
<<<<<<< HEAD
            should_save_peft_only=should_save_peft_only,
=======
            should_save_peft_only=True,
            allow_embedding_resizing=allow_embedding_resizing,
>>>>>>> 28151c12
        )

        self.prepare_inner_model(self.model, init_device)

    def forward(self, batch: Mapping):
        if isinstance(batch, dict) or isinstance(batch, UserDict):
            # Further input validation is left to the huggingface forward call
            batch = {
                k: v for k, v in batch.items() if k in self.model_forward_args
            }
            output = self.model(**batch)  # type: ignore (thirdparty)
        else:
            raise ValueError(
                'Unexpected batch type. Expected a dictionary with keys corresponding to the inputs to the forward function of the Huggingface model',
            )
        return output

    def loss(self, outputs: ModelOutput, batch: Mapping):
        if self.config.use_return_dict:
            return outputs['loss']
        # loss is at index 0 in the output tuple, logits are at index 1
        return outputs[:2]

    @staticmethod
    def prepare_inner_model(
        model: Union[transformers.PreTrainedModel, 'PeftModel'],
        init_device: Optional[str] = None,
    ):
        """Prepare the inner model for FSDP wrapping.

        Args:
            model: The model to prepare.
            init_device: The device to initialize the model on.
        """
        # Note: We need to add the FSDP related attributes to the model AFTER the super init,
        # so that the (possible) embedding resizing doesn't destroy them
        prepare_hf_model_for_fsdp(model, init_device)

        # This provides support for meta initialization when using FSDP
        model.param_init_fn = lambda module: model._init_weights(module)<|MERGE_RESOLUTION|>--- conflicted
+++ resolved
@@ -43,11 +43,8 @@
         allow_embedding_resizing: bool = False,
         init_device: Optional[str] = None,
         peft_config: Optional['PeftConfig'] = None,
-<<<<<<< HEAD
         should_save_peft_only: bool = True,
-=======
         allow_embedding_resizing: bool = False,
->>>>>>> 28151c12
     ):
         warnings.warn(
             VersionedDeprecationWarning(
@@ -64,12 +61,8 @@
             shift_labels=shift_labels,
             allow_embedding_resizing=allow_embedding_resizing,
             peft_config=peft_config,
-<<<<<<< HEAD
             should_save_peft_only=should_save_peft_only,
-=======
-            should_save_peft_only=True,
             allow_embedding_resizing=allow_embedding_resizing,
->>>>>>> 28151c12
         )
 
         self.prepare_inner_model(self.model, init_device)
