# Copyright 2022 MosaicML LLM Foundry authors
# SPDX-License-Identifier: Apache-2.0

"""A simple, flexible implementation of a GPT model.

Inspired by https://github.com/karpathy/minGPT/blob/master/mingpt/model.py
"""

from __future__ import annotations

import copy
import math
import warnings
from functools import cached_property
from typing import (
    Any,
    Dict,
    List,
    Mapping,
    MutableMapping,
    Optional,
    Tuple,
    Type,
    Union,
)
import types

import torch
import torch.nn as nn
import torch.nn.functional as F
from composer.models import HuggingFaceModel
from composer.utils import dist
from tabulate import tabulate

from llmfoundry.layers_registry import ffns_with_megablocks
from llmfoundry.models.layers.attention import is_flash_v2_installed

if is_flash_v2_installed():
    try:  # This try...except is needed because transformers requires it despite the 'if' statement above
        from flash_attn import bert_padding
        from flash_attn.layers.rotary import RotaryEmbedding as DAILRotaryEmbedding
    except Exception as e:
        raise e

import logging

from transformers import PreTrainedModel, PreTrainedTokenizerBase
from transformers.modeling_outputs import (
    BaseModelOutputWithPast,
    CausalLMOutputWithPast,
)
from transformers.models.llama.modeling_llama import (
    LlamaConfig,
    LlamaRotaryEmbedding,
)

from llmfoundry.layers_registry import norms, param_init_fns
from llmfoundry.models.layers.attention import (
    attn_bias_shape,
    build_attn_bias,
    gen_slopes,
)
from llmfoundry.models.layers.blocks import MPTBlock
from llmfoundry.models.layers.custom_embedding import SharedEmbedding
from llmfoundry.models.layers.layer_builders import build_norm
from llmfoundry.models.mpt.configuration_mpt import MPTConfig
from llmfoundry.models.utils.act_ckpt import (
    build_act_ckpt_mod_to_blocks,
    check_mapping_blocks_overlap,
    pass_on_block_idx,
)
from llmfoundry.models.utils.config_moe_args import config_moe_args
from llmfoundry.models.utils.mpt_param_count import (
    mpt_get_active_params,
    mpt_get_total_params,
)

# Import the fcs and param_init_fns here so that the recursive code creating the files for hf checkpoints can find them
# These are the exceptions because fc.py and param_init_fns.py are not imported in any other place in the import tree
# isort: off
from llmfoundry.models.layers.fc import fcs  #  type: ignore
from llmfoundry.models.utils.param_init_fns import generic_param_init_fn_  # type: ignore
from llmfoundry.models.layers.norm import LPLayerNorm  # type: ignore
# isort: on

log = logging.getLogger(__name__)


class InvalidConfigAccessError(KeyError):
    pass


_ALLOWED_LLAMA_CONFIG_KEYS = {
    # These are the only config keys that are set and are safe to read from
    'rope_scaling',
    'rope_theta',
    'max_position_embeddings',
    'hidden_size',
    'num_attention_heads',

    # Not set but llama modeling code tries to read this attribute
    'partial_rotary_factor',

    # Benign transformers attributes needed for __init__
    '_get_generation_defaults',
    'label2id',
    'id2label',
    'torch_dtype',
    'problem_type',
    '__class__',
}


class PartialLlamaConfig(LlamaConfig):
    """Holds the rope config for Llama models and throws.

    an `InvalidConfigAccessError` if any other config elements are read. This
    class is necessary because the `LlamaRotaryEmbedding` class takes a full
    `LlamaConfig` now instead of the old keyword arguments.
    """

    def __getattribute__(self, key: str):
        if key not in _ALLOWED_LLAMA_CONFIG_KEYS:
            raise InvalidConfigAccessError(key)

        return super().__getattribute__(key)

    def __getitem__(self, key: str):
        if key not in _ALLOWED_LLAMA_CONFIG_KEYS:
            raise InvalidConfigAccessError(key)

        return super().__getitem__(key)


def gen_rotary_embedding(
    rope_impl: str,
    rope_theta: int,
    rope_dail_config: dict,
    rope_hf_config: dict,
    max_seq_len: int,
    d_model: int,
    n_heads: int,
):
    rope_head_dim = d_model // n_heads
    if rope_impl == 'dail':
        return DAILRotaryEmbedding(
            dim=rope_head_dim,
            base=rope_theta,
            interleaved=False,
            scale_base=rope_dail_config["xpos_scale_base"]
            if (rope_dail_config["type"] == "xpos")
            else None,
            pos_idx_in_fp32=rope_dail_config["pos_idx_in_fp32"],
            device="cpu",  # FSDP does not materialize modules with meta buffers, hence device is set to cpu
        )
<<<<<<< HEAD
    elif rope_impl == "hf":
        if rope_hf_config["type"] == "no_scaling":
            return HFRotaryEmbedding(
                rope_head_dim,
                max_position_embeddings=max_seq_len,
                base=rope_theta,
                device=
                'cpu',  # FSDP does not materialize modules with meta buffers, hence device is set to cpu
            )
        elif rope_hf_config["type"] == "linear":
            return HFLinearScalingRotaryEmbedding(
                rope_head_dim,
                max_position_embeddings=max_seq_len,
                base=rope_theta,
                scaling_factor=rope_hf_config['factor'],
                device=
                'cpu',  # FSDP does not materialize modules with meta buffers, hence device is set to cpu
            )
        elif rope_hf_config["type"] == "dynamic":
            return HFDynamicNTKScalingRotaryEmbedding(
                rope_head_dim,
                max_position_embeddings=max_seq_len,
                base=rope_theta,
                scaling_factor=rope_hf_config['factor'],
                device=
                'cpu',  # FSDP does not materialize modules with meta buffers, hence device is set to cpu
            )
    raise ValueError("rope_impl needs to be either dail or hf")
=======
    elif rope_impl == 'hf':
        llama_rope_config = {**rope_hf_config}
        llama_rope_config['rope_type'] = llama_rope_config.pop('type')
        if llama_rope_config['rope_type'] == 'no_scaling':
            llama_rope_config['rope_type'] = 'default'
        partial_llama_config = PartialLlamaConfig(
            rope_scaling=llama_rope_config,
            rope_theta=rope_theta,
            max_position_embeddings=max_seq_len,
            hidden_size=d_model,
            num_attention_heads=n_heads,
        )
        if rope_hf_config['type'] == 'no_scaling':
            return LlamaRotaryEmbeddingFoundry(config=partial_llama_config)
        elif rope_hf_config['type'] in {'llama3', 'linear', 'dynamic'}:
            return LlamaRotaryEmbedding(config=partial_llama_config)
    raise ValueError('rope_impl needs to be either dail or hf')
>>>>>>> d40d016c


def gen_attention_mask_in_length(
    sequence_id: Union[None, torch.Tensor],
    S: int,
    attn_uses_sequence_id: bool,
    attn_impl: str,
    attention_mask: Union[torch.Tensor, None],
):
    """Generates the attention mask used for sequence masking in FA v2.

    Only supports sequence id based sparse attention for no attention masking or attention masking with right padding.
    In case of left padding:
        1. Training with left padding is not supported in MPT (see https://github.com/mosaicml/llm-foundry/blob/1eecd4cb8e734499f77f6a35f657b8b20c0adfcb/llmfoundry/models/mpt/modeling_mpt.py#L407).
        2. For generation with left padding, we only have a single sequence id per sample, so we don't need sequence id based sparse attention.

    Args:
        sequence_id (Union[None, torch.Tensor]): Tensor containing the sequence id for each token. Shape (batch_size, seq_len).
        S (int): Sequence length
        attn_uses_sequence_id (bool): Whether the attention uses sequence id based masking.
        attn_impl (str): Attention implementation. This function is only creates attention_mask_in_length for flash attention.
        attention_mask (Union[torch.Tensor, None]): Attention mask tensor of shape (batch_size, seq_len)

    Returns:
        attention_mask_in_length: (batch, seqlen), int, a nonzero number (e.g., 1, 2, 3, etc.) means length of concatenated sequence in b-th batch, and 0 means none. For example, if batch = 3 and seqlen = 6, the attention_mask_in_length is:
            ```
            [
            [2, 3, 0, 0, 0, 0],
            [3, 2, 0, 0, 0, 0],
            [6, 0, 0, 0, 0, 0]
            ]
            ```
        , which refers to the 3D-attention mask:
            ```
            [
            [
                [1, 0, 0, 0, 0, 0],
                [1, 1, 0, 0, 0, 0],
                [0, 0, 1, 0, 0, 0],
                [0, 0, 1, 1, 0, 0],
                [0, 0, 1, 1, 1, 0],
                [0, 0, 0, 0, 0, 1]
            ],
            [
                [1, 0, 0, 0, 0, 0],
                [1, 1, 0, 0, 0, 0],
                [1, 1, 1, 0, 0, 0],
                [0, 0, 0, 1, 0, 0],
                [0, 0, 0, 1, 1, 0],
                [0, 0, 0, 0, 0, 1]
            ],
            [
                [1, 0, 0, 0, 0, 0],
                [1, 1, 0, 0, 0, 0],
                [1, 1, 1, 0, 0, 0],
                [1, 1, 1, 1, 0, 0],
                [1, 1, 1, 1, 1, 0],
                [1, 1, 1, 1, 1, 1]
            ]
            ]
            ```.
            (The description above is taken verbatim from https://github.com/Dao-AILab/flash-attention/blob/9356a1c0389660d7e231ff3163c1ac17d9e3824a/flash_attn/bert_padding.py#L125 .)
    """
    attention_mask_in_length = None
    if (sequence_id
        is not None) and attn_uses_sequence_id and (attn_impl == 'flash'):
        # Check if sequence has left padding. If yes, raise an error.
        if (attention_mask is not None
           ) and (attention_mask[:, 0].sum() != attention_mask.shape[0]):
            raise NotImplementedError(
                'Left padding is not supported with flash attention when attn_uses_sequence_id is set to True.',
            )
        if S != sequence_id.shape[-1]:
            raise ValueError(
                f'Sequence length ({S}) does not match length of sequences in sequence_id ({sequence_id.shape[-1]}).',
            )
        if attention_mask is not None:
            # -1 is used to pad the sequence_id where attention mask is False (https://github.com/mosaicml/llm-foundry/blob/706ea7dd40ba60a98dea5f37695d143d91c98b6c/llmfoundry/data/packing.py#L249).
            # We replace those -1 with 0 to prevent `torch.nn.functional.one_hot(sequence_id)` in the next line from failing.
            # We apply the attention mask again after the one_hot operation.
            sequence_id = sequence_id.masked_fill(~attention_mask, 0)
        attention_mask_in_length = torch.nn.functional.one_hot(sequence_id)
        if attention_mask is not None:
            attention_mask_in_length = attention_mask_in_length.masked_fill(
                ~attention_mask.unsqueeze(-1),
                0,
            )
        attention_mask_in_length = attention_mask_in_length.sum(dim=1)
        attention_mask_in_length = torch.nn.functional.pad(
            attention_mask_in_length,
            (0, S - attention_mask_in_length.shape[-1]),
            mode='constant',
            value=0,
        )

    return attention_mask_in_length


def gen_flash_attn_padding_info(
    bsz: int,
    S: int,
    past_key_len: int,
    device: torch.device,
    attention_mask_in_length: Optional[torch.Tensor] = None,
    attention_mask: Optional[torch.Tensor] = None,
):
    flash_attn_padding_info = {}
    if attention_mask_in_length is None:
        key_padding_mask = attention_mask
        if key_padding_mask is None:
            key_padding_mask = torch.ones(
                (bsz, past_key_len + S), dtype=torch.bool, device=device
            )
        query_padding_mask = key_padding_mask[:, -S:]
        unpadding_function = bert_padding.unpad_input
    else:
        key_padding_mask = attention_mask_in_length
        query_padding_mask = attention_mask_in_length
        unpadding_function = bert_padding.unpad_input_for_concatenated_sequences

    _, indices_q, cu_seqlens_q, max_seqlen_q = unpadding_function(
        torch.empty(bsz, S, 1, device=device),
        query_padding_mask,
    )
    _, indices_k, cu_seqlens_k, max_seqlen_k = unpadding_function(
        torch.empty(bsz, past_key_len + S, 1, device=device),
        key_padding_mask,
    )
    _, indices_v, _, _ = unpadding_function(
        torch.empty(bsz, past_key_len + S, 1, device=device),
        key_padding_mask,
    )

    flash_attn_padding_info['indices_q'] = indices_q
    flash_attn_padding_info['indices_k'] = indices_k
    flash_attn_padding_info['indices_v'] = indices_v
    flash_attn_padding_info['cu_seqlens_q'] = cu_seqlens_q
    flash_attn_padding_info['cu_seqlens_k'] = cu_seqlens_k
    flash_attn_padding_info['max_seqlen_q'] = max_seqlen_q
    flash_attn_padding_info['max_seqlen_k'] = max_seqlen_k
    return flash_attn_padding_info


def apply_sequence_id(
    attn_bias: torch.Tensor,
    sequence_id: torch.LongTensor,
    max_seq_len: int,
) -> torch.Tensor:
    seq_len = sequence_id.shape[-1]
    if seq_len > max_seq_len:
        raise ValueError(
            f'sequence_id sequence length cannot exceed max_seq_len={max_seq_len}',
        )

    # select seq_len subset of attn mask
    attn_bias = attn_bias[..., :seq_len, :seq_len]

    # Restrict attention to tokens that share the same value
    # in sequence_id
    cannot_attend = torch.logical_not(
        torch.eq(
            sequence_id.view(-1, seq_len, 1),
            sequence_id.view(-1, 1, seq_len),
        ),
    ).unsqueeze(1)
    min_val = torch.finfo(attn_bias.dtype).min
    attn_bias = attn_bias.masked_fill(cannot_attend, min_val)

    return attn_bias


class LlamaRotaryEmbeddingFoundry(LlamaRotaryEmbedding):

    @torch.no_grad()
    def forward(
        self,
        x: torch.Tensor,
        position_ids: torch.Tensor,
    ) -> Tuple[torch.Tensor, torch.Tensor]:
        # In this subclass, we move `inv_freq` to same device as position_ids. This operation should be a no-op during training.
        # This is done to fix pipeline parallel generation using hf.generate. Please see this comment for details: https://github.com/mosaicml/llm-foundry/pull/1334#issue-2387337525
        self.inv_freq = self.inv_freq.to(position_ids.device)
        return super().forward(x=x, position_ids=position_ids)


class MPTPreTrainedModel(PreTrainedModel):
    config_class = MPTConfig
    base_model_prefix = "model"
    _no_split_modules = ["MPTBlock"]


def _fsdp_wrap_fn(
    self: Union[MPTModel, MPTForCausalLM],
    module: nn.Module,
) -> bool:
    # FSDP Wrap function for MPT Models
    if hasattr(module, '_fsdp_kwargs_dict'):
        return module._fsdp_kwargs_dict
    return isinstance(module, MPTBlock)


class MPTModel(MPTPreTrainedModel):
    def __init__(self, config: MPTConfig):
        config._validate_config()
        super().__init__(config)

        self.attn_impl = config.attn_config['attn_impl']
        self.attn_uses_sequence_id = config.attn_config['attn_uses_sequence_id']
        self.alibi = config.attn_config['alibi']
        self.alibi_bias_max = config.attn_config['alibi_bias_max']

        self.learned_pos_emb = config.learned_pos_emb

        if config.init_device == "mixed":
            if dist.get_local_rank() == 0:
                config.init_device = "cpu"
            else:
                config.init_device = "meta"

        if config.norm_type.lower() not in norms.get_all():
            norm_options = ' | '.join(norms.get_all())
            raise NotImplementedError(
                f'Requested norm type ({config.norm_type}) is not implemented within this repo (Options: {norm_options}).',
            )

        # CogView (https://arxiv.org/abs/2105.13290) and GLM-130B (https://arxiv.org/abs/2210.02414)
        # both report this helping with stabilizing training
        self.embedding_fraction = config.embedding_fraction

        self.wte = SharedEmbedding(
            config.vocab_size,
            config.d_model,
            device=config.init_device,
        )
        if self.learned_pos_emb:
            self.wpe = torch.nn.Embedding(
                config.max_seq_len,
                config.d_model,
                device=config.init_device,
            )
        self.emb_drop = nn.Dropout(config.emb_pdrop)
        self.mb_args = None
        self.shift_labels = True

        self.blocks = self.construct_blocks(config=config,)

        # Tag all modules in the transformer blocks with the corresponding block_idx and max_block_idx
        for i, block in enumerate(self.blocks):
            block.block_idx = i
            block.max_block_idx = config.n_layers - 1
            pass_on_block_idx(block)

        self.norm_f = build_norm(
            name=config.norm_type.lower(),
            normalized_shape=config.d_model,
            eps=config.norm_eps,
            device=config.init_device,
        )

        self.rope = config.attn_config["rope"]
        self.rope_impl = None
        if self.rope:
            self.rope_impl = config.attn_config["rope_impl"]
            self.rotary_embedding = gen_rotary_embedding(
                rope_impl=self.rope_impl,
                rope_theta=config.attn_config['rope_theta'],
                rope_dail_config=config.attn_config['rope_dail_config'],
                rope_hf_config=config.attn_config['rope_hf_config'],
                max_seq_len=self.config.max_seq_len,
                d_model=config.d_model,
                n_heads=config.n_heads,
            )

        if config.init_device != "meta":
            log.info(
                f'We recommend using config.init_device="meta" with Composer + FSDP for faster initialization.',
            )
            self.apply(self.param_init_fn)

        self.is_causal = True

        # define attn mask
        self._attn_bias_initialized = False
        self.attn_bias = None
        self.attn_bias_shape = attn_bias_shape(
            self.attn_impl,
            config.n_heads,
            config.max_seq_len,
            self.alibi,
            causal=self.is_causal,
            use_sequence_id=self.attn_uses_sequence_id,
        )

        if config.no_bias:
            for module in self.modules():
                if hasattr(module,
                           'bias') and isinstance(module.bias, nn.Parameter):
                    log.debug(f'Removing bias from {module=}.')
                    module.register_parameter('bias', None)

                # For transformer engine
                if hasattr(module, 'use_bias') and module.use_bias is True:
                    log.debug(f'Setting use_bias=False for {module=}.')
                    module.use_bias = False

        log.debug(self)
        log.debug(f'Using {self.config.init_config["name"]} initialization.')

    @property
    def block_class(self) -> Type[MPTBlock]:
        return MPTBlock

    def construct_blocks(self, config: MPTConfig) -> nn.ModuleList:
        """Construct the nn.ModuleList with the Transformer blocks.

        Args:
            config (MPTConfig): The configuration object.

        Returns:
            nn.ModuleList: The list of Transformer blocks.
        """
        block_args = self.extract_block_args(config.to_dict())
        self.kv_cache_layers = set()
        self.blocks_fuse_norm_attn_norm = block_args.get(
            'fuse_norm_attn_norm',
            False,
        )

        if config.block_overrides is not None:
            block_args_list = self._get_override_block_args_list(
                config,
                block_args,
            )
        else:
            block_args_list = [block_args for _ in range(config.n_layers)]

        return nn.ModuleList([
            self.block_class(
                device=config.init_device,
                **block_args_i,
            ) for block_args_i in block_args_list
        ])

    def _get_override_block_args_list(
        self,
        config: MPTConfig,
        block_args: Dict[str, Any],
    ) -> List[Dict[str, Any]]:
        if config.block_overrides is None:
            raise ValueError(
                'config.block_overrides should not be None when calling _get_override_block_args_list.',
            )
        repeat = config.block_overrides.get('repeat', 1)
        model_modules_order_expanded = MPTModel._get_modules_order_expanded(
            config.block_overrides['order'],
        ) * repeat
        if len(model_modules_order_expanded) != config.n_layers:
            raise ValueError(
                f'The specified block overrides do not match the number of layers: {len(model_modules_order_expanded)} vs {config.n_layers}.',
            )

        new_block_args_list = []
        layer_description_list = []

        reuse_kv_layer_idx_dict = {}
        for b_idx in range(config.n_layers):
            module_name = model_modules_order_expanded[b_idx]
            override_config = {}
            if module_name != 'default':
                override_config = copy.deepcopy(
                    config.block_overrides['overrides'][module_name],
                )
                if 'reuse_kv_layer_idx' in override_config.get(
                    'attn_config',
                    {},
                ):
                    reuse_kv_layer_idx = MPTModel._resolve_reuse_kv_layer_idx(
                        overrides_definition=config.
                        block_overrides['overrides'],
                        model_modules_order_expanded=
                        model_modules_order_expanded,
                        b_idx=b_idx,
                        override_config=override_config,
                        reuse_kv_layer_idx_dict=reuse_kv_layer_idx_dict,
                    )
                    override_config['attn_config']['reuse_kv_layer_idx'
                                                  ] = reuse_kv_layer_idx
                    self.kv_cache_layers.add(reuse_kv_layer_idx)
            layer_description_list.append([
                b_idx,
                module_name,
                override_config,
            ],)
            new_block_args_list.append(
                MPTModel._override_block_args(
                    block_args,
                    override_config,
                    config.allowed_block_overrides,
                ),
            )
        log.info(
            'The following is a summary of overrides per layer.\n' + tabulate(
                layer_description_list,
                headers=['idx', 'name', 'overrides'],
            ),
        )
        return new_block_args_list

    @staticmethod
    def _resolve_reuse_kv_layer_idx(
        overrides_definition: Dict[str, Any],
        model_modules_order_expanded: List[str],
        b_idx: int,
        override_config: Dict[str, Any],
        reuse_kv_layer_idx_dict: Dict[int, int],
    ) -> int:
        override_attn_config = override_config['attn_config']
        if override_attn_config['reuse_kv_layer_idx'] >= 0:
            raise ValueError(
                f'The relative index of kv layer to reuse, {override_attn_config["reuse_kv_layer_idx"]=}, should be negative.',
            )
        reuse_kv_layer_idx = b_idx + override_attn_config['reuse_kv_layer_idx']
        if reuse_kv_layer_idx < 0:
            raise ValueError(
                f'The absolute index of kv layer to reuse, {reuse_kv_layer_idx} should be non-negative.',
            )
        if reuse_kv_layer_idx in reuse_kv_layer_idx_dict:
            reuse_kv_layer_idx = reuse_kv_layer_idx_dict[reuse_kv_layer_idx]
        reuse_kv_layer_idx_dict[b_idx] = reuse_kv_layer_idx

        parent_layer_name = model_modules_order_expanded[reuse_kv_layer_idx]
        parent_config = {} if parent_layer_name == 'default' else copy.deepcopy(
            overrides_definition[parent_layer_name],
        )
        if 'attn_config' not in parent_config:
            parent_config['attn_config'] = {}
        parent_config['attn_config']['reuse_kv_layer_idx'] = override_config[
            'attn_config']['reuse_kv_layer_idx']

        if override_config != parent_config and not (
            'allow_mismatch' in override_config and
            override_config['allow_mismatch']
        ):
            raise ValueError(
                'For reusing the kv cache of a previous layer, the previous layer should match the block config as the current layer.',
            )

        return reuse_kv_layer_idx

    @staticmethod
    def _get_modules_order_expanded(order: List[Dict[str, Any]]) -> List[str]:
        model_modules_order_expanded = []
        for item in order:
            repeat = item['repeat'] if 'repeat' in item else 1
            if ('name' in item) == ('order' in item):
                raise ValueError(
                    'Exactly one of `order` or `name` must be specified for each block override.',
                )

            if 'name' in item:
                model_modules_order_expanded.extend([item['name']] * repeat)
            else:
                model_modules_order_expanded.extend(
                    MPTModel._get_modules_order_expanded(item['order']) *
                    repeat,
                )

        return model_modules_order_expanded

    @staticmethod
    def _override_block_args(
        block_args: Dict[str, Any],
        override_config: Dict[str, Any],
        allowed_block_overrides: Dict[str, Any],
    ) -> Dict[str, Any]:
        unpermitted_keys = override_config.keys(
        ) - allowed_block_overrides.keys()
        if len(unpermitted_keys):
            raise KeyError(f'Overriding {unpermitted_keys} is not supported.')

        new_block_args = override_config | block_args
        common_keys = override_config.keys() & block_args.keys()
        for k in common_keys:
            if type(override_config[k]) != type(block_args[k]):
                raise ValueError(
                    f'Override config should have same value types as the original config. Found override_config[{k}]={override_config[k]} vs block_args[{k}]={block_args[k]}.',
                )
            if isinstance(override_config[k], dict):
                new_block_args[k] = MPTModel._override_block_args(
                    block_args[k],
                    override_config[k],
                    allowed_block_overrides[k],
                )
            else:
                new_block_args[k] = override_config[k]
        return new_block_args

    def extract_block_args(self, block_args: Dict[str, Any]) -> Dict[str, Any]:
        """Sets the block args."""
        if block_args['ffn_config']['ffn_type'] in ffns_with_megablocks:
            block_args['ffn_config'] = config_moe_args(
                block_args['ffn_config'],
                block_args['d_model'],
                block_args['expansion_ratio'],
                block_args['n_layers'],
            )
            self.mb_args = block_args['ffn_config'].get('args')
        return block_args

    def get_input_embeddings(self) -> Union[SharedEmbedding, nn.Embedding]:
        return self.wte

    def set_input_embeddings(
        self,
        value: Union[SharedEmbedding, nn.Embedding],
    ) -> None:
        # NOTE: If we use a different tokenizer from gpt2
        # we need to make sure we are forward and backward
        # compatible with the SharedEmbedding of MosaicML
        # Which requires the `unembed` parameter to work
        if not isinstance(value, SharedEmbedding):
            original_forward = value.forward

            def new_forward(
                self, input: torch.Tensor, unembed: bool = False
            ) -> torch.Tensor:
                if unembed:
                    return F.linear(input, self.weight)
                return original_forward(input)

            value.forward = types.MethodType(new_forward, value)
        self.wte = value

    @torch.no_grad()
    def _attn_bias(
        self,
        device: torch.device,
        dtype: torch.dtype,
        attention_mask: Optional[torch.ByteTensor] = None,
        sequence_id: Optional[torch.LongTensor] = None,
    ) -> Tuple[Optional[torch.Tensor], Optional[torch.ByteTensor]]:
        if not self._attn_bias_initialized:
            if self.attn_bias_shape:
                self.attn_bias = torch.zeros(
                    self.attn_bias_shape,
                    device=device,
                    dtype=dtype,
                )
                self.attn_bias = build_attn_bias(
                    self.attn_impl,
                    self.attn_bias,
                    self.config.n_heads,
                    self.config.max_seq_len,
                    causal=self.is_causal,
                    alibi=self.alibi,
                    alibi_bias_max=self.alibi_bias_max,
                )
            self._attn_bias_initialized = True

        # flash will incorporate any attention_mask inside the attention module
        if self.attn_impl == 'flash':
            return self.attn_bias, attention_mask

        if self.attn_bias is not None:
            # .to(*args, **kwargs) is a no-op if tensor is already on
            # specified device or of specified dtype
            self.attn_bias = self.attn_bias.to(dtype=dtype, device=device)

        attn_bias = self.attn_bias

        # If using torch, we incorporate sequence_id (if appropriate)
        if self.attn_uses_sequence_id and sequence_id is not None:
            assert isinstance(attn_bias, torch.Tensor)  # pyright
            attn_bias = apply_sequence_id(
                attn_bias,
                sequence_id,
                self.config.max_seq_len,
            )

        # If using torch, we incorporate attention_mask. This will output
        # None in place of attention_mask since it will not be further needed in the
        # attention modules.
        if attention_mask is not None:
            s_k = attention_mask.shape[-1]
            if attn_bias is None:
                attn_bias = torch.zeros((1, 1, 1, s_k), device=device, dtype=dtype)
            else:
                # clamp to 0 necessary for torch 2.0 compile()
                _s_k = max(0, attn_bias.size(-1) - s_k)
                attn_bias = attn_bias[:, :, :, _s_k:]
            min_val = torch.finfo(attn_bias.dtype).min
            attn_bias = attn_bias.masked_fill(
                ~attention_mask.view(-1, 1, 1, s_k),
                min_val,
            )

        return attn_bias, attention_mask

    def forward(
        self,
        input_ids: Optional[torch.LongTensor] = None,
        past_key_values: Optional[List[Tuple[torch.FloatTensor]]] = None,
        attention_mask: Optional[torch.ByteTensor] = None,
        sequence_id: Optional[torch.LongTensor] = None,
        return_dict: Optional[bool] = None,
        output_attentions: Optional[bool] = None,
        output_hidden_states: Optional[bool] = None,
        use_cache: Optional[bool] = None,
        inputs_embeds: Optional[torch.Tensor] = None,
    ) -> BaseModelOutputWithPast:
        return_dict = (
            return_dict if return_dict is not None else self.config.return_dict
        )
        use_cache = (
            use_cache if use_cache is not None else self.config.use_cache
        )

        if attention_mask is not None:
            attention_mask = attention_mask.bool()  # type: ignore

        # These args are passed in by keyword in huggingface's generate function
        # https://github.com/huggingface/transformers/blob/68287689f2f0d8b7063c400230b3766987abf18d/src/transformers/generation/utils.py#L2201-L2206
        # but have not yet been fully implemented in MPTModel
        if not return_dict:
            raise NotImplementedError(
                'return_dict False is not implemented yet for MPT',
            )
        if output_attentions:
            if self.attn_impl != "torch":
                raise NotImplementedError(
                    'output_attentions is not implemented for MPT when using attn_impl `flash`.',
                )

        if (
            self.training and attention_mask is not None and
            attention_mask[:, 0].sum() != attention_mask.shape[0]
        ):
            raise NotImplementedError(
                'MPT does not support training with left padding.',
            )

        if self.training:
            if self.attn_uses_sequence_id and sequence_id is None:
                raise ValueError(
                    'sequence_id is a required argument when MPT is configured with attn_uses_sequence_id=True '
                    + 'and the model is in train mode.',
                )
            elif (
                self.attn_uses_sequence_id is False and sequence_id is not None
            ):
                warnings.warn(
                    'MPT received non-None input for `sequence_id` but is configured with attn_uses_sequence_id=False. '
                    +
                    'This input will be ignored. If you want the model to use `sequence_id`, set attn_uses_sequence_id to True.',
                )

        if input_ids is not None and inputs_embeds is not None:
            raise ValueError(
                'You cannot specify both input_ids and inputs_embeds.',
            )
        elif input_ids is not None:
            bsz = input_ids.size(0)
            x = self.wte(input_ids)
            input_device = input_ids.device
        elif inputs_embeds is not None:
            bsz = inputs_embeds.size(0)
            x = inputs_embeds
            input_device = inputs_embeds.device
        else:
            raise ValueError("You must specify input_ids or inputs_embeds")

        S = self.get_sequence_length(x)

        assert (
            S <= self.config.max_seq_len
        ), f"Cannot forward input with seq_len={S}, this model only supports seq_len<={self.config.max_seq_len}"

        rotary_emb_w_meta_info = None

        past_position = 0
        if past_key_values is not None:
            if len(past_key_values) != self.config.n_layers:
                raise ValueError(
                    f'past_key_values must provide a past_key_value for each attention '
                    +
                    f'layer in the network ({len(past_key_values)=}; {self.config.n_layers=}).',
                )
            # For attn_impl: flash, the past key tensor spec is (batch, seq, dim).
            # For attn_impl: torch, the past key tensor spec is (batch, heads, head_dim, seq).
            # Here we shift position embedding using the `seq` dim of the past key
            past_position = past_key_values[0][0].size(1)
            if self.attn_impl == "torch":
                past_position = past_key_values[0][0].size(3)

        if self.learned_pos_emb or self.rope:
            if self.learned_pos_emb and (
                S + past_position > self.config.max_seq_len
            ):
                raise ValueError(
                    f'Cannot forward input with past sequence length {past_position} and current sequence length '
                    +
                    f'{S + 1}, this model only supports total sequence length <= {self.config.max_seq_len}.',
                )

            if self.learned_pos_emb or (self.rope and self.rope_impl == "hf"):
                pos = torch.arange(
                    past_position,
                    S + past_position,
                    dtype=torch.long,
                    device=input_device,
                ).unsqueeze(0)
                if attention_mask is not None:
                    # adjust the position indices to account for padding tokens
                    pos = torch.clamp(
                        pos
                        - torch.cumsum((~attention_mask).to(torch.int32), dim=1)[
                            :, past_position:
                        ],
                        min=0,
                    )
                if self.learned_pos_emb:
                    x = x + self.wpe(pos)
                elif self.rope and self.rope_impl == "hf":
                    rotary_emb_w_meta_info = {
                        "impl": self.rope_impl,
                        "rotary_emb": self.rotary_embedding,
                        "offset_info": pos,
                        "seq_len": S + past_position,
                    }
            elif self.rope and self.rope_impl == "dail":
                rotary_emb_w_meta_info = {
                    "impl": self.rope_impl,
                    "rotary_emb": self.rotary_embedding,
                    "offset_info": past_position,
                    "seq_len": S + past_position,
                }

        if self.embedding_fraction == 1:
            x = self.emb_drop(x)
        else:
            # this implementation is proposed on page 7 of the GLM-130B paper https://arxiv.org/abs/2210.02414
            x_shrunk = (x * self.embedding_fraction
                       ) + (x.detach() * (1 - self.embedding_fraction))
            assert isinstance(self.emb_drop, nn.Module)  # pyright
            x = self.emb_drop(x_shrunk)

        attn_bias, attention_mask = self._attn_bias(
            device=x.device,
            dtype=torch.float32,
            attention_mask=attention_mask,
            sequence_id=sequence_id,
        )
        attention_mask_in_length = gen_attention_mask_in_length(
            sequence_id=sequence_id,
            S=S,
            attn_uses_sequence_id=self.attn_uses_sequence_id,
            attn_impl=self.attn_impl,
            attention_mask=attention_mask,
        )

        alibi_slopes = None  # alibi_slopes will only be used by flash attention for ALiBi
        if self.alibi and self.attn_impl == 'flash':
            alibi_slopes = gen_slopes(
                n_heads=self.config.n_heads,
                alibi_bias_max=self.alibi_bias_max,
                device=x.device,
                return_1d=True,
            )

        # initialize the past key values cache if it should be used
        presents = () if use_cache else None
<<<<<<< HEAD
        if use_cache and past_key_values is None:
            past_key_values = [() for _ in range(self.config.n_layers)]  # type: ignore
=======
        if (
            use_cache or len(self.kv_cache_layers) > 0
        ) and past_key_values is None:
            past_key_values = [() for _ in range(self.config.n_layers)
                              ]  # type: ignore
>>>>>>> d40d016c

        all_hidden_states = () if output_hidden_states else None
        all_self_attns = () if output_attentions else None
        flash_attn_padding_info = {}
        if self.attn_impl == "flash":
            flash_attn_padding_info = gen_flash_attn_padding_info(
                bsz,
                S,
                past_position,
                x.device,
                attention_mask_in_length,
                attention_mask,
            )

        layer_kv_cache_dict = {}
        for b_idx, block in enumerate(self.blocks):
            attn_block = block.norm_attn_norm.attn if self.blocks_fuse_norm_attn_norm else block.attn
            if attn_block.reuse_kv_layer_idx is not None:
                if attn_block.reuse_kv_layer_idx not in layer_kv_cache_dict:
                    raise KeyError(
                        f'kv cache for layer {block.reuse_kv_layer_idx} not found in {layer_kv_cache_dict=}.',
                    )
                prev_layer_key_value = layer_kv_cache_dict[
                    attn_block.reuse_kv_layer_idx]
            else:
                prev_layer_key_value = None
            if output_hidden_states:
                assert all_hidden_states is not None  # pyright
                all_hidden_states = all_hidden_states + (x,)
            past_key_value = (
                past_key_values[b_idx] if past_key_values is not None else None
            )
            extra_kwargs = {}
            if prev_layer_key_value is not None:
                extra_kwargs['prev_layer_key_value'] = prev_layer_key_value
            x, attn_weights, present = block(
                x,
                past_key_value=past_key_value,
                attn_bias=attn_bias,
                rotary_emb_w_meta_info=rotary_emb_w_meta_info,
                attention_mask=attention_mask,
                is_causal=self.is_causal,
                output_attentions=bool(output_attentions),
                alibi_slopes=alibi_slopes,
                flash_attn_padding_info=flash_attn_padding_info,
                **extra_kwargs,
            )
            if presents is not None:
                presents += (present,)
            if b_idx in self.kv_cache_layers:
                layer_kv_cache_dict[b_idx] = [
                    present[0][:, past_position:],
                    present[1][:, past_position:],
                ]

            if output_attentions:
                assert all_self_attns is not None  # pyright
                all_self_attns = all_self_attns + (attn_weights,)

        x = self.norm_f(x)

        # add hidden states from the last decoder layer
        if output_hidden_states:
            assert all_hidden_states is not None  # pyright
            all_hidden_states = all_hidden_states + (x,)

        return BaseModelOutputWithPast(
            last_hidden_state=x,
            past_key_values=presents,
            hidden_states=all_hidden_states,
            attentions=all_self_attns,
        )

    def get_sequence_length(self, x: torch.Tensor) -> int:
        """Returns the sequence length.

        Args:
            x (torch.Tensor): The input Tensor.

        Returns:
            S (int): The sequence length.
        """
        return x.size(1)

    # Param Initialization, needed for device='meta' fast initialization
    def param_init_fn(self, module: nn.Module) -> None:
        init_fn_name = self.config.init_config['name']
        param_init_fns.get(init_fn_name)(
            module=module,
            n_layers=self.config.n_layers,
            d_model=self.config.d_model,
            **self.config.init_config,
        )

    # FSDP Wrap function
    def fsdp_wrap_fn(self, module: nn.Module) -> bool:
        return _fsdp_wrap_fn(self, module)

    # Activation Checkpointing
    def activation_checkpointing_fn(self, module: nn.Module) -> bool:
        return isinstance(module, MPTBlock)


class MPTForCausalLM(MPTPreTrainedModel):
    def __init__(self, config: MPTConfig):
        super().__init__(config)
        log.info(f"Instantiating an MPTForCausalLM model from {__file__}")

        self.transformer: MPTModel = self.backbone_model_class(config)

        self.lm_head = None
        if not config.tie_word_embeddings:
            self.lm_head = nn.Linear(
                config.d_model,
                config.vocab_size,
                bias=False,
                device=config.init_device,
            )
            self.lm_head._fsdp_wrap = True

        for child in self.transformer.children():
            if isinstance(child, torch.nn.ModuleList):
                continue
            if isinstance(child, torch.nn.Module):
                child._fsdp_wrap = True

        # enables scaling output logits; similar to a softmax "temperature"
        # PaLM paper uses scale 1/sqrt(config.d_model)
        self.logit_scale = None
        if config.logit_scale is not None:
            logit_scale = config.logit_scale
            if isinstance(logit_scale, str):
                if logit_scale == "inv_sqrt_d_model":
                    logit_scale = 1 / math.sqrt(config.d_model)
                else:
                    raise ValueError(
                        f"{logit_scale=} is not recognized as an option; use numeric value or 'inv_sqrt_d_model'.",
                    )
            self.logit_scale = logit_scale

    @property
    def backbone_model_class(self) -> Type[MPTModel]:
        return MPTModel

    def get_input_embeddings(self) -> Union[SharedEmbedding, nn.Embedding]:
        return self.transformer.get_input_embeddings()

    def set_input_embeddings(
        self,
        value: Union[SharedEmbedding, nn.Embedding],
    ) -> None:
        self.transformer.set_input_embeddings(value)

    def get_output_embeddings(
        self,
    ) -> Union[SharedEmbedding, nn.Embedding, nn.Linear]:
        if self.lm_head is not None:
            return self.lm_head
        return self.transformer.get_input_embeddings()

    def set_output_embeddings(
        self,
        new_embeddings: Union[SharedEmbedding, nn.Embedding, nn.Linear],
    ) -> None:
        if self.lm_head is not None:
            self.lm_head = new_embeddings
        else:
            if not isinstance(new_embeddings, (SharedEmbedding, nn.Embedding)):
                raise ValueError(
                    'new_embeddings must be an instance of SharedEmbedding ' +
                    f'or nn.Embedding, but got {type(new_embeddings)}.',
                )
            warnings.warn(
                'Using `set_output_embeddings` to set the embedding layer of ' +
                'MPTForCausalLM with tied weights. Given weights are tied, ' +
                'using `set_input_embeddings` is recommended over using ' +
                '`set_output_embeddings`.',
            )
            self.transformer.set_input_embeddings(new_embeddings)

    def tie_weights(self) -> None:
        if getattr(self.config, 'tie_word_embeddings', True):
            self.lm_head = None

    def set_decoder(self, decoder: MPTModel) -> None:
        self.transformer = decoder

    def get_decoder(self) -> MPTModel:
        return self.transformer

    def forward(
        self,
        input_ids: Optional[torch.LongTensor] = None,
        past_key_values: Optional[List[Tuple[torch.FloatTensor]]] = None,
        attention_mask: Optional[torch.ByteTensor] = None,
        sequence_id: Optional[torch.LongTensor] = None,
        labels: Optional[torch.LongTensor] = None,
        return_dict: Optional[bool] = None,
        output_attentions: Optional[bool] = None,
        output_hidden_states: Optional[bool] = None,
        use_cache: Optional[bool] = None,
        inputs_embeds: Optional[torch.FloatTensor] = None,
    ) -> CausalLMOutputWithPast:
        return_dict = (
            return_dict if return_dict is not None else self.config.return_dict
        )
        use_cache = (
            use_cache if use_cache is not None else self.config.use_cache
        )

        outputs = self.transformer(
            input_ids=input_ids,
            past_key_values=past_key_values,
            attention_mask=attention_mask,
            sequence_id=sequence_id,
            return_dict=return_dict,
            output_attentions=output_attentions,
            output_hidden_states=output_hidden_states,
            use_cache=use_cache,
            inputs_embeds=inputs_embeds,
        )

        if self.lm_head is not None:
            logits = self.lm_head(outputs.last_hidden_state)
        else:
            # move outputs to same device as weights for token embedding
            # needed to support HF `device_map`
            out = outputs.last_hidden_state
            out = out.to(self.transformer.wte.weight.device)
            logits = self.transformer.wte(out, True)

        if self.logit_scale is not None:
            if self.logit_scale == 0:
                warnings.warn(
                    f'Multiplying logits by {self.logit_scale=}. This will produce uniform (uninformative) outputs.',
                )
            logits *= self.logit_scale

        loss = None
        if labels is not None:
            _labels = torch.roll(labels, shifts=-1)
            _labels[:, -1] = -100
            loss = F.cross_entropy(
                logits.view(-1, logits.size(-1)),
                _labels.to(logits.device).view(-1),
            )

        return CausalLMOutputWithPast(
            loss=loss,
            logits=logits,
            past_key_values=outputs.past_key_values,
            hidden_states=outputs.hidden_states,
            attentions=outputs.attentions,
        )

    # Param Initialization, needed for device='meta' fast initialization
    def param_init_fn(self, module: nn.Module) -> None:
        init_fn_name = self.config.init_config['name']
        param_init_fns.get(init_fn_name)(
            module=module,
            n_layers=self.config.n_layers,
            d_model=self.config.d_model,
            **self.config.init_config,
        )

    # FSDP Wrap function
    def fsdp_wrap_fn(self, module: nn.Module) -> bool:
        return _fsdp_wrap_fn(self, module)

    # Activation Checkpointing
    def activation_checkpointing_fn(self, module: nn.Module) -> bool:
        """The MPT activation checkpointing (act ckpt) function.

        When `activation_checkpointing` in fsdp_config is set to true, this function will be called on all the modules in the FSDP wrapped model and determine whether a given module should be activation checkpointed. It checks the checkpointing target (`activation_checkpointing_target` in `model`) which can be specified as below:
            1. null (or no such field): The whole MPTBlock will be activation checkpointed on all layers
            2. a list of modules to act ckpt on all layers, e.g.,
                activation_checkpointing_target:
                    - grouped_query_attention
                    - mptmlp
            3. a dictionary of module name with target_blocks, e.g.,
                activation_checkpointing_target:
                    {
                            "mptblock": target_blocks_1,
                            "grouped_query_attention": target_blocks_2
                    }
                target_blocks (target_blocks_1, target_blocks_2 above) can be:
                - a single integer n: the first n transformer block will be activation checkpointed
                - a string of first-n, middle-m, last-k, range-i-j: the first n, the middle m,  the last k, or the range [i, j) layers will be activation checkpointed. E.g, 'first-2, last-2' means the first 2 and last 2 transformer blocks will be activation checkpointed
                    middle-m is range [start, end) where ``start = max(max_block_idx // 2 - m // 2, 0), end = min(start + m, max_block_idx + 1)``
                - a list of integers corresponds to the list of transformer block ids, e.g., [2] means the second transformer block will be activation checkpointed. [2, 3] means the second and third transformer blocks will be activation checkpointed
                - a list of mixed integers and strings of first-n, middle-m, last-k, range-i-j

            An example in yaml config file:
                fsdp_config:
                    activation_checkpointing: true
                model:
                    activation_checkpointing_target:
                        {
                            "mptblock": 'first-5',
                            "grouped_query_attention": 'last-35'
                        }
        """
        if not hasattr(module, 'block_idx'):
            log.debug(
                f'{module.__class__.__name__} cannot be activation checkpointed. Only transformer block or its submodules are eligible for activation checkpointing.',
            )
            return False

        act_ckpt_target = getattr(
            self.config,
            'activation_checkpointing_target',
            None,
        )
        act_ckpt_mod_to_blocks = build_act_ckpt_mod_to_blocks(
            act_ckpt_target,
            MPTBlock,
            module.max_block_idx,
        )

        check_mapping_blocks_overlap(
            act_ckpt_mod_to_blocks,
            module.max_block_idx,
        )

        for k in act_ckpt_mod_to_blocks.keys():
            if isinstance(module, k):
                blocks = act_ckpt_mod_to_blocks[k]
                return True if blocks == -1 else module.block_idx in blocks

        return False

    def prepare_inputs_for_generation(
        self,
        input_ids: torch.Tensor,
        past_key_values: Optional[List[Tuple[torch.Tensor, torch.Tensor]]] = None,
        inputs_embeds: Optional[torch.Tensor] = None,
        **kwargs: Any,
    ) -> Dict[str, Any]:
        attention_mask = kwargs["attention_mask"].bool()
        if attention_mask[:, -1].sum() != attention_mask.shape[0]:
            raise NotImplementedError(
                'MPT does not support generation with right padding.',
            )

        if self.transformer.attn_uses_sequence_id and self.training:
            sequence_id = torch.zeros_like(input_ids[:1])
        else:
            sequence_id = None

        # only last token for inputs_ids if past is defined in kwargs
        if past_key_values is not None:
            input_ids = input_ids[:, -1].unsqueeze(-1)

        # if `inputs_embeds` are passed, we only want to use them in the 1st generation step
        if inputs_embeds is not None and past_key_values is None:
            model_inputs = {"inputs_embeds": inputs_embeds}
        else:
            model_inputs = {'input_ids': input_ids}

        model_inputs.update({
            'attention_mask': attention_mask,
            'sequence_id': sequence_id,
            'past_key_values': past_key_values,
            'use_cache': kwargs.get('use_cache', True),
        })
        return model_inputs

    @staticmethod
    def _reorder_cache(
        past_key_values: List[Tuple[torch.Tensor, torch.Tensor]],
        beam_idx: torch.LongTensor,
    ) -> List[Tuple[torch.Tensor, ...]]:
        """Used by HuggingFace generate when using beam search with kv-caching.

        See https://github.com/huggingface/transformers/blob/3ec7a47664ebe40c40f4b722f6bb1cd30c3821ec/src/transformers/models/gpt2/modeling_gpt2.py#L1122-L1133
        for an example in transformers.
        """
        reordered_past = []
        for layer_past in past_key_values:
            reordered_past += [
                tuple(
                    past_state.index_select(0, beam_idx)
                    for past_state in layer_past
                ),
            ]
        return reordered_past


def get_targets(labels: torch.Tensor) -> torch.Tensor:
    targets = torch.roll(labels, shifts=-1)
    targets[:, -1] = -100
    return targets


def compute_loss_from_logits(
    outputs: CausalLMOutputWithPast,
    shift_labels: bool,
    labels: torch.Tensor,
    loss_fn: nn.Module,
    sample_weighing_factor: Optional[torch.Tensor] = None,
) -> torch.Tensor:
    targets = get_targets(labels) if shift_labels else labels

    losses = loss_fn(
        outputs.logits.view(-1, outputs.logits.size(-1)),
        targets.view(-1),
    )

    if torch.all(targets == loss_fn.ignore_index):
        loss = losses.sum()
    else:
        loss = losses.sum() / (targets != loss_fn.ignore_index).sum()
        if sample_weighing_factor is not None:
            if sample_weighing_factor.shape[0] > 1:
                raise ValueError(
                    'Sample weighing factor is not supported when batch["sample_weighing_factor"].shape[0] > 1.',
                )
            loss = loss * sample_weighing_factor[0].item()

    return loss


class ComposerMPTCausalLM(HuggingFaceModel):
    def __init__(
        self,
        tokenizer: Optional[PreTrainedTokenizerBase] = None,
        use_train_metrics: Optional[bool] = True,
        additional_train_metrics: Optional[List] = None,
        loss_fn: Optional[Union[str, Dict]] = 'fused_crossentropy',
        **kwargs: Dict[str, Any],
    ):
        from llmfoundry.metrics import (
            DEFAULT_CAUSAL_LM_EVAL_METRICS,
            DEFAULT_CAUSAL_LM_TRAIN_METRICS,
        )
        from llmfoundry.utils.builders import build_metric

        additional_train_metrics = additional_train_metrics or []

        model = self.model_class(self.config_class(**kwargs))

        use_train_metrics = use_train_metrics
        train_metric_names = DEFAULT_CAUSAL_LM_TRAIN_METRICS + additional_train_metrics
        train_metrics = [
            build_metric(metric, {}) for metric in train_metric_names
        ] if use_train_metrics else []
        eval_metric_names = DEFAULT_CAUSAL_LM_EVAL_METRICS + additional_train_metrics
        eval_metrics = [
            build_metric(metric, {}) for metric in eval_metric_names
        ]

        super().__init__(
            model=model,
            tokenizer=tokenizer,
            use_logits=True,
            metrics=train_metrics,
            eval_metrics=eval_metrics,
            shift_labels=model.transformer.shift_labels,
            allow_embedding_resizing=True,
        )

        loss_fn_config = loss_fn
        if loss_fn_config == 'fused_crossentropy':
            try:
                from flash_attn.losses.cross_entropy import (
                    CrossEntropyLoss as FusedCrossEntropyLoss,
                )

                self.loss_fn = FusedCrossEntropyLoss(
                    ignore_index=-100,
                    reduction='none',
                )
            except:
                raise ValueError(
                    'Fused Cross Entropy is not installed. Either (1) have a CUDA-compatible GPU '
                    +
                    'and `pip install .[gpu]` if installing from source or `pip install xentropy-cuda-lib@git+https://github.com/HazyResearch/flash-attention.git@v1.0.3#subdirectory=csrc/xentropy` '
                    +
                    'if installing from pypi, or (2) set your config model.loss_fn=torch_crossentropy.',
                )
        elif loss_fn_config == 'torch_crossentropy':
            self.loss_fn = nn.CrossEntropyLoss(
                ignore_index=-100,
                reduction='none',
            )
        else:
            raise ValueError(
                f'Specified loss_fn={self.loss_fn} not recognized. `loss_fn` must be one of [`fused_crossentropy`, `torch_crossentropy`].',
            )

    @property
    def model_class(self) -> Type[MPTForCausalLM]:
        return MPTForCausalLM

    @property
    def config_class(self) -> Type[MPTConfig]:
        return MPTConfig

    def get_targets(self, batch: Mapping) -> torch.Tensor:
<<<<<<< HEAD
        targets = torch.roll(batch["labels"], shifts=-1)
        targets[:, -1] = -100
        return targets
=======
        return get_targets(batch['labels'])
>>>>>>> d40d016c

    def forward(self, batch: MutableMapping) -> CausalLMOutputWithPast:
        if self.config.ffn_config['ffn_type'] in ffns_with_megablocks:
            # Clear MegaBlocks MoE load balancing loss cache
            try:  # Add try/catch to avoid transformers complaining and raising errors
                from megablocks.layers.moe import clear_load_balancing_loss
            except:
                raise RuntimeError(
                    'Requirements for MegaBlocks not installed; see install instructions in `README.md`.',
                )
            clear_load_balancing_loss()
        return self.model(
            input_ids=batch.get('input_ids', None),
            attention_mask=batch.get('attention_mask', None),
            sequence_id=batch.get('sequence_id', None),
            inputs_embeds=batch.get('inputs_embeds', None),
        )

    def loss(self, outputs: CausalLMOutputWithPast,
             batch: Mapping) -> Union[dict, torch.Tensor]:
        loss = compute_loss_from_logits(
            outputs,
            self.shift_labels,
            batch['labels'],
            self.loss_fn,
            batch.get('sample_weighing_factor', None),
        )

        if self.config.ffn_config['ffn_type'] in ffns_with_megablocks:
            # MegaBlocks MoE load balancing loss
            try:  # Add try/catch to avoid transformers complaining and raising errors
                from megablocks.layers.moe import batched_load_balancing_loss
            except:
                raise RuntimeError(
                    'Requirements for MegaBlocks not installed; see install instructions in `README.md`.',
                )
            lbl = batched_load_balancing_loss(self.model.transformer.mb_args)
            return {
                'total': loss + lbl,
                'loss': loss,
                'lbl': lbl,
            }
        return loss

    @cached_property
    def n_total_params(self):
        """Gets the total number of parameters in the model."""
        return mpt_get_total_params(self)

    @cached_property
    def n_active_params(self):
        """Gets the total number of active parameters in the model."""
        return mpt_get_active_params(self)

    def flops_per_batch(self, batch: Mapping):
        # Note: this computation does not take into account padding, and assumes
        # that the dataset has been constructed without padding. Additionally, we
        # assume the backward pass is approximately 2x the forward pass

<<<<<<< HEAD
        bs, msl = batch["input_ids"].shape[0:2]
=======
        if self.model.config.block_overrides is not None:
            warnings.warn(
                'Warning, flop computation is not supported when using block overrides. Returning 0 flops per batch.',
            )
            return 0

        bs, msl = batch['input_ids'].shape[0:2]
>>>>>>> d40d016c
        params = self.n_active_params
        params_flops_per_token = 2 * params
        params_flops_per_seq = params_flops_per_token * msl
        attn_flops_per_seq = self.get_attention_flops(msl)
        return (params_flops_per_seq + attn_flops_per_seq) * 3 * bs

    def get_attention_flops(self, msl: int) -> int:
        """Computes the attention flops for the batch.

        Args:
            msl (int): The batch sequence length.

        Returns:
            attn_flops (int): The attention flops.
        """
        return (
            self.model.config.n_layers * 2 * 2 *
            (self.model.config.d_model * (msl**2))
        )<|MERGE_RESOLUTION|>--- conflicted
+++ resolved
@@ -153,36 +153,6 @@
             pos_idx_in_fp32=rope_dail_config["pos_idx_in_fp32"],
             device="cpu",  # FSDP does not materialize modules with meta buffers, hence device is set to cpu
         )
-<<<<<<< HEAD
-    elif rope_impl == "hf":
-        if rope_hf_config["type"] == "no_scaling":
-            return HFRotaryEmbedding(
-                rope_head_dim,
-                max_position_embeddings=max_seq_len,
-                base=rope_theta,
-                device=
-                'cpu',  # FSDP does not materialize modules with meta buffers, hence device is set to cpu
-            )
-        elif rope_hf_config["type"] == "linear":
-            return HFLinearScalingRotaryEmbedding(
-                rope_head_dim,
-                max_position_embeddings=max_seq_len,
-                base=rope_theta,
-                scaling_factor=rope_hf_config['factor'],
-                device=
-                'cpu',  # FSDP does not materialize modules with meta buffers, hence device is set to cpu
-            )
-        elif rope_hf_config["type"] == "dynamic":
-            return HFDynamicNTKScalingRotaryEmbedding(
-                rope_head_dim,
-                max_position_embeddings=max_seq_len,
-                base=rope_theta,
-                scaling_factor=rope_hf_config['factor'],
-                device=
-                'cpu',  # FSDP does not materialize modules with meta buffers, hence device is set to cpu
-            )
-    raise ValueError("rope_impl needs to be either dail or hf")
-=======
     elif rope_impl == 'hf':
         llama_rope_config = {**rope_hf_config}
         llama_rope_config['rope_type'] = llama_rope_config.pop('type')
@@ -200,7 +170,6 @@
         elif rope_hf_config['type'] in {'llama3', 'linear', 'dynamic'}:
             return LlamaRotaryEmbedding(config=partial_llama_config)
     raise ValueError('rope_impl needs to be either dail or hf')
->>>>>>> d40d016c
 
 
 def gen_attention_mask_in_length(
@@ -972,16 +941,11 @@
 
         # initialize the past key values cache if it should be used
         presents = () if use_cache else None
-<<<<<<< HEAD
-        if use_cache and past_key_values is None:
-            past_key_values = [() for _ in range(self.config.n_layers)]  # type: ignore
-=======
         if (
             use_cache or len(self.kv_cache_layers) > 0
         ) and past_key_values is None:
             past_key_values = [() for _ in range(self.config.n_layers)
                               ]  # type: ignore
->>>>>>> d40d016c
 
         all_hidden_states = () if output_hidden_states else None
         all_self_attns = () if output_attentions else None
@@ -1481,13 +1445,7 @@
         return MPTConfig
 
     def get_targets(self, batch: Mapping) -> torch.Tensor:
-<<<<<<< HEAD
-        targets = torch.roll(batch["labels"], shifts=-1)
-        targets[:, -1] = -100
-        return targets
-=======
         return get_targets(batch['labels'])
->>>>>>> d40d016c
 
     def forward(self, batch: MutableMapping) -> CausalLMOutputWithPast:
         if self.config.ffn_config['ffn_type'] in ffns_with_megablocks:
@@ -1547,9 +1505,6 @@
         # that the dataset has been constructed without padding. Additionally, we
         # assume the backward pass is approximately 2x the forward pass
 
-<<<<<<< HEAD
-        bs, msl = batch["input_ids"].shape[0:2]
-=======
         if self.model.config.block_overrides is not None:
             warnings.warn(
                 'Warning, flop computation is not supported when using block overrides. Returning 0 flops per batch.',
@@ -1557,7 +1512,6 @@
             return 0
 
         bs, msl = batch['input_ids'].shape[0:2]
->>>>>>> d40d016c
         params = self.n_active_params
         params_flops_per_token = 2 * params
         params_flops_per_seq = params_flops_per_token * msl
