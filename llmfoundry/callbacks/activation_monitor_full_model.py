# Copyright 2024 MosaicML LLM Foundry authors
# SPDX-License-Identifier: Apache-2.0

# Copyright 2022 MosaicML Composer authors & Flower Labs
# SPDX-License-Identifier: Apache-2.0

"""Monitor activation values during training."""

import warnings
from typing import Any, Optional, Sequence, Union

import numpy as np
import torch
from composer.core import Callback, State, Time, TimeUnit
from composer.loggers import Logger
from composer.loggers.wandb_logger import WandBLogger

__all__ = ['ActivationMonitorFullModel']


class ActivationMonitorFullModel(Callback):
    """Logs stats of activation inputs and outputs on the full model.

    This callback triggers at a user defined interval, and logs some simple statistics of the inputs, outputs for every
    torch module. This is done by attaching a forward hook to the module. Additionally, when after we finish logging
    we detach the forwards hook. The statistics logged are measured across layers in the full model as such they describe
    global observations of the model.

    Example:
        .. doctest::

            >>> from composer import Trainer
            >>> from composer.callbacks import ActivationMonitorFullModel
            >>> # constructing trainer object with this callback
            >>> trainer = Trainer(
            ...     model=model,
            ...     train_dataloader=train_dataloader,
            ...     eval_dataloader=eval_dataloader,
            ...     optimizers=optimizer,
            ...     max_duration="1ep",
            ...     callbacks=[ActivationMonitorFullModel()],
            ... )

    The metrics are logged by the :class:`.Logger` to the following keys described below. Over an input of shape
    (batch, hid_dim), (batch, seq_len, hid_dim), etc. we compute statistics across `hid_dim` then take the average
    of these statistics. For convenience we have included example metrics logged:

        +-------------------------------------------------------+-----------------------------------------------------+
        | Key                                                   | Logged data                                         |
        +=======================================================+=====================================================+
        |                                                       | The global L2 Norm of the `hid_dim` of the          |
        | ``activations/l2_norm/full_model_input``              | input activations of the entire model.              |
        |                                                       |                                                     |
        +-------------------------------------------------------+-----------------------------------------------------+
        |                                                       | The max value of the `hid_dim` across               |
        | ``activations/max/full_model_input``                  | all the input activations of the entire model.      |
        |                                                       |                                                     |
        +-------------------------------------------------------+-----------------------------------------------------+
        |                                                       | The max across layers of the average value of the   |
        | ``activations/average/max/full_model_input``          | `hid_dim` input activations of the entire model.    |
        |                                                       |                                                     |
        +-------------------------------------------------------+-----------------------------------------------------+
        |                                                       | The min across layers of the average value of the   |
        | ``activations/average/min/full_model_input``          | `hid_dim` input activations of the entire model.    |
        |                                                       |                                                     |
        +-------------------------------------------------------+-----------------------------------------------------+
        |                                                       | The median across layers of the average value of the|
        | ``activations/average/median/full_model_input``       | `hid_dim` input activations of the entire model.    |
        |                                                       |                                                     |
        +-------------------------------------------------------+-----------------------------------------------------+
        |                                                       | The max across layers of the average skewness of the|
        | ``activations/skewness/max/full_model_input``         | `hid_dim` input activations of the entire model.    |
        |                                                       |                                                     |
        +-------------------------------------------------------+-----------------------------------------------------+
        |                                                       | The min across layers of the average skewness of the|
        | ``activations/skewness/min/full_model_input``         | `hid_dim` input activations of the entire model.    |
        |                                                       |                                                     |
        +-------------------------------------------------------+-----------------------------------------------------+
        |                                                       | The median across layers of the average skewness of |
        | ``activations/skewness/median/full_model_input``      | the `hid_dim` input activations of the entire model.|
        |                                                       |                                                     |
        +-------------------------------------------------------+-----------------------------------------------------+
        |                                                       | The max across layers of the average kurtosis of the|
        | ``activations/kurtosis/max/full_model_input``         | `hid_dim` input activations of the entire model.    |
        |                                                       |                                                     |
        +-------------------------------------------------------+-----------------------------------------------------+
        |                                                       | The min across layers of the average kurtosis of the|
        | ``activations/kurtosis/min/full_model_input``         | `hid_dim` input activations of the entire model.    |
        |                                                       |                                                     |
        +-------------------------------------------------------+-----------------------------------------------------+
        |                                                       | The median across layers of the average kurtosis of |
        | ``activations/kurtosis/median/full_model_input``      | the `hid_dim` input activations of the entire model.|
        |                                                       |                                                     |
        +-------------------------------------------------------+-----------------------------------------------------+
        |                                                       | The global L2 Norm of the `hid_dim` of the          |
        | ``activations/l2_norm/full_model_output``             | output activations of the entire model.             |
        |                                                       |                                                     |
        +-------------------------------------------------------+-----------------------------------------------------+
        |                                                       | The max value of the `hid_dim` across               |
        | ``activations/max/full_model_output``                 | all the output activations of the entire model.     |
        |                                                       |                                                     |
        +-------------------------------------------------------+-----------------------------------------------------+
        |                                                       | The max across layers of the average value of the   |
        | ``activations/average/max/full_model_output``         | `hid_dim` output activations of the entire model.   |
        |                                                       |                                                     |
        +-------------------------------------------------------+-----------------------------------------------------+
        |                                                       | The min across layers of the average value of the   |
        | ``activations/average/min/full_model_output``         | `hid_dim` output activations of the entire model.   |
        |                                                       |                                                     |
        +-------------------------------------------------------+-----------------------------------------------------+
        |                                                       | The median across layers of the average value of the|
        | ``activations/average/median/full_model_output``      | `hid_dim` output activations of the entire model.   |
        |                                                       |                                                     |
        +-------------------------------------------------------+-----------------------------------------------------+
        |                                                       | The max across layers of the average skewness of the|
        | ``activations/skewness/max/full_model_output``        | `hid_dim` output activations of the entire model.   |
        |                                                       |                                                     |
        +-------------------------------------------------------+-----------------------------------------------------+
        |                                                       | The min across layers of the average skewness of the|
        | ``activations/skewness/min/full_model_output``        | `hid_dim` output activations of the entire model.   |
        |                                                       |                                                     |
        +-------------------------------------------------------+-----------------------------------------------------+
        |                                                       | The median across layers of the average skewness of |
        | ``activations/skewness/median/full_model_output``     | the `hid_dim` output activations of the entire      |
        |                                                       | model.                                              |
        +-------------------------------------------------------+-----------------------------------------------------+
        |                                                       | The max across layers of the average kurtosis of the|
        | ``activations/kurtosis/max/full_model_output``        | `hid_dim` output activations of the entire model.   |
        |                                                       |                                                     |
        +-------------------------------------------------------+-----------------------------------------------------+
        |                                                       | The min across layers of the average kurtosis of the|
        | ``activations/kurtosis/min/full_model_output``        | `hid_dim` output activations of the entire model.   |
        |                                                       |                                                     |
        +-------------------------------------------------------+-----------------------------------------------------+
        |                                                       | The median across layers of the average kurtosis of |
        | ``activations/kurtosis/median/full_model_output``     | the `hid_dim` output activations of the entire      |
        |                                                       | model.                                              |
        +-------------------------------------------------------+-----------------------------------------------------+

    Args:
        interval (Union[int, str, Time], optional): Time string specifying how often to attach the logger and log the activations.
            For example, ``interval='5ba'`` means every 5 batches we log the activations. Default: '25ba'.
        ignore_module_types (Optional[List[str]], optional): A list of strings representing the class attributes we should ignore.
            For example passing in the list ['dropout', 'ln'] will cause the class attributes that contain
            'dropout' or 'ln' to not be logged. Default: 'None'.
        only_log_wandb (bool, optional): A bool that determines if we should only log to Weights and Biases. This is recommended
            in particular for larger models as this callback logs a lot. Default: 'True'.
    """

    def __init__(
        self,
        interval: Union[int, str, Time] = '25ba',
        ignore_module_types: Optional[list[str]] = None,
        only_log_wandb: bool = True,
    ):
        self.ignore_module_types = ignore_module_types
        self.only_log_wandb = only_log_wandb

        self.handles = []

        # Check that the interval timestring is parsable and convert into time object
        self.interval = Time.from_input(interval, TimeUnit.BATCH)

        if self.interval.unit == TimeUnit.BATCH and self.interval < Time.from_timestring(
            '10ba',
        ):
            warnings.warn(
<<<<<<< HEAD
                f'Currently the ActivationMonitorFullModel`s interval is set to {self.interval} ' + \
                f'which is below our recommended value of 10ba. We recommend you raise ' + \
                f'the interval to at least 10ba, as the activation monitor adds extra overhead ' + \
                f'and decreases throughput.',
=======
                f'Currently the ActivationMonitorFullModel`s interval is set to {self.interval} '
                +
                f'which is below our recommended value of 10ba. We recommend you raise '
                +
                f'the interval to at least 10ba, as the activation monitor adds extra overhead '
                + f'and decreases throughput.',
>>>>>>> eb8d82d0
            )

        # Verify that the interval has supported units
        if self.interval.unit not in [TimeUnit.BATCH, TimeUnit.EPOCH]:
            raise ValueError(
<<<<<<< HEAD
                f'Invalid time unit for parameter interval: ' + \
=======
                f'Invalid time unit for parameter interval: ' +
>>>>>>> eb8d82d0
                f'{self.interval.unit}',
            )

        self.last_train_time_value_logged = -1
        self.module_names = {}
        self.metrics = {}

    def before_forward(self, state: State, logger: Logger):
        del logger
        current_time_value = state.timestamp.get(self.interval.unit).value

        if current_time_value % self.interval.value == 0 and current_time_value != self.last_train_time_value_logged:
            if not self.module_names:
                self.create_module_names(state.model)

            self.attach_forward_hooks(state)

    def after_forward(self, state: State, logger: Logger):
        current_time_value = state.timestamp.get(self.interval.unit).value

        if current_time_value % self.interval.value == 0 and current_time_value != self.last_train_time_value_logged:
            self.last_train_time_value_logged = current_time_value
            self.remove_forward_hooks(logger, state.timestamp.batch.value)

    def attach_forward_hooks(self, state: State):
        self.register_forward_hook(state.model)

    def remove_forward_hooks(self, logger: Logger, step: Optional[int]):
        for handle in self.handles:
            handle.remove()
        # Resetting handles we track
        self.handles = []
        # Compute global statistics
        for suffix in ['_input', '_output']:
            self.metrics[f'activations/l2_norm/full_model{suffix}'] = float(
                np.sqrt(
                    self.metrics[f'activations/l2_norm/full_model{suffix}'],
                ),
            )
            self.metrics[f'activations/max/full_model{suffix}'] = float(
                np.max(self.metrics[f'activations/max/full_model{suffix}']),
            )
            for metric_name in ['average', 'skewness', 'kurtosis']:
                self.metrics[
                    f'activations/{metric_name}/max/full_model{suffix}'
                ] = float(
                    np.max(
                        self.metrics[
                            f'activations/{metric_name}/full_model{suffix}'],
                    ),
                )
                self.metrics[
                    f'activations/{metric_name}/min/full_model{suffix}'
                ] = float(
                    np.min(
                        self.metrics[
                            f'activations/{metric_name}/full_model{suffix}'],
                    ),
                )
                self.metrics[
                    f'activations/{metric_name}/median/full_model{suffix}'
                ] = float(
                    np.median(
                        self.metrics[
                            f'activations/{metric_name}/full_model{suffix}'],
                    ),
                )
                self.metrics.pop(
                    f'activations/{metric_name}/full_model{suffix}',
                )
        # Log the metrics
        if self.only_log_wandb:
            wandb_loggers = [
                ld for ld in logger.destinations if isinstance(ld, WandBLogger)
            ]
            if len(wandb_loggers):
                for wandb_logger in wandb_loggers:
                    wandb_logger.log_metrics(self.metrics, step)
            else:
                # In the case there were no WandB loggers, just default to
                # the standard logger and let it take care of it
                logger.log_metrics(self.metrics)
        else:
            logger.log_metrics(self.metrics)
        self.metrics = {}

    def register_forward_hook(self, model: torch.nn.Module):
        model.apply(self._register_forward_hook)

    def _register_forward_hook(self, module: torch.nn.Module):
        self.handles.append(module.register_forward_hook(self.forward_hook))

    def forward_hook(
        self,
        module: torch.nn.Module,
        input: Optional[Sequence],
        output: Optional[Sequence],
    ):
        module_name = self.module_names[module]

        if self.ignore_module_types is not None:
            for ignore_module_type in self.ignore_module_types:
                if ignore_module_type in module_name:
                    return
        if input is not None:
            for val in input:
                if val is None or isinstance(val, dict):
                    continue
                if isinstance(val, str) and isinstance(input, dict):
                    self.recursively_add_metrics(
                        '_input',
                        input[val],  # type: ignore[reportGeneralTypeIssues]
                    )
                else:
                    self.recursively_add_metrics('_input', val)

        if output is not None:
            for val in output:
                if val is None or isinstance(val, dict):
                    continue
                if isinstance(val, str) and isinstance(output, dict):
                    self.recursively_add_metrics(
                        '_output',
                        output[val],  # type: ignore[reportGeneralTypeIssues]
                    )
                else:
                    self.recursively_add_metrics('_output', val)

    def recursively_add_metrics(self, suffix: str, values: Any):
        # Because of the recursive diving, we need this call to prevent infinite recursion.
        if isinstance(values, str):
            return
        # Keep recursively diving if the value is a sequence
        if isinstance(values, Sequence):
            for value in values:
                self.recursively_add_metrics(suffix, value)
            return
        else:
            self.add_metrics(suffix, values)

    def add_metrics(self, suffix: str, value: torch.Tensor):
        # We shouldn't log booleans
        if isinstance(value, bool) or value.dtype == torch.bool:
            return
        if value.is_floating_point() or value.is_complex():
            if f'activations/l2_norm/full_model{suffix}' not in self.metrics:
                self.metrics[f'activations/l2_norm/full_model{suffix}'] = .0
            self.metrics[f'activations/l2_norm/full_model{suffix}'] += float(
                (value.detach()**2).sum().item(),
            )

            if f'activations/average/full_model{suffix}' not in self.metrics:
                self.metrics[f'activations/average/full_model{suffix}'] = []
            self.metrics[f'activations/average/full_model{suffix}'].append(
                float(value.detach().mean().item()),
            )

            if f'activations/skewness/full_model{suffix}' not in self.metrics:
                self.metrics[f'activations/skewness/full_model{suffix}'] = []
            self.metrics[f'activations/skewness/full_model{suffix}'].append(
                float(compute_skewness(value.detach()).item()),
            )

            if f'activations/kurtosis/full_model{suffix}' not in self.metrics:
                self.metrics[f'activations/kurtosis/full_model{suffix}'] = []
            self.metrics[f'activations/kurtosis/full_model{suffix}'].append(
                float(compute_kurtosis(value.detach()).item()),
            )

            # Because we call max with `dim=-1` we need to call .values to get the actual values
            if f'activations/max/full_model{suffix}' not in self.metrics:
                self.metrics[f'activations/max/full_model{suffix}'] = []
            self.metrics[f'activations/max/full_model{suffix}'].append(
                float(value.detach().max(dim=-1).values.mean().item()),
            )

    def create_module_names(self, model: torch.nn.Module):
        self.module_names = {m: name for name, m in model.named_modules()}


def compute_skewness(value: torch.Tensor):
    # Computes the skewness over the last dimension
    mean = torch.mean(value, dim=-1).unsqueeze(-1)
    diffs = value - mean
    m_3 = torch.mean(torch.pow(diffs, 3), dim=-1)
    var = torch.mean(torch.pow(diffs, 2), dim=-1)
    return (m_3 / (var**2)).mean()


def compute_kurtosis(value: torch.Tensor):
    # Computes the kurtosis over the last dimension
    mean = torch.mean(value, dim=-1).unsqueeze(-1)
    diffs = value - mean
    m_4 = torch.mean(torch.pow(diffs, 4), dim=-1)
    var = torch.mean(torch.pow(diffs, 2), dim=-1)
    return (m_4 / (var**2)).mean()<|MERGE_RESOLUTION|>--- conflicted
+++ resolved
@@ -165,29 +165,18 @@
             '10ba',
         ):
             warnings.warn(
-<<<<<<< HEAD
-                f'Currently the ActivationMonitorFullModel`s interval is set to {self.interval} ' + \
-                f'which is below our recommended value of 10ba. We recommend you raise ' + \
-                f'the interval to at least 10ba, as the activation monitor adds extra overhead ' + \
-                f'and decreases throughput.',
-=======
                 f'Currently the ActivationMonitorFullModel`s interval is set to {self.interval} '
                 +
                 f'which is below our recommended value of 10ba. We recommend you raise '
                 +
                 f'the interval to at least 10ba, as the activation monitor adds extra overhead '
                 + f'and decreases throughput.',
->>>>>>> eb8d82d0
             )
 
         # Verify that the interval has supported units
         if self.interval.unit not in [TimeUnit.BATCH, TimeUnit.EPOCH]:
             raise ValueError(
-<<<<<<< HEAD
-                f'Invalid time unit for parameter interval: ' + \
-=======
                 f'Invalid time unit for parameter interval: ' +
->>>>>>> eb8d82d0
                 f'{self.interval.unit}',
             )
 
