# Copyright 2022 MosaicML LLM Foundry authors
# SPDX-License-Identifier: Apache-2.0

<<<<<<< HEAD
try:
    from llmfoundry.callbacks.async_eval_callback import AsyncEval
    from llmfoundry.callbacks.activation_monitor_full_model import ActivationMonitorFullModel
    from llmfoundry.callbacks.eval_gauntlet_callback import EvalGauntlet
    from llmfoundry.callbacks.fdiff_callback import FDiffMetrics
    from llmfoundry.callbacks.hf_checkpointer import HuggingFaceCheckpointer
    from llmfoundry.callbacks.monolithic_ckpt_callback import \
        MonolithicCheckpointSaver
    from llmfoundry.callbacks.resumption_callbacks import (GlobalLRScaling,
                                                           LayerFreezing)
    from llmfoundry.callbacks.scheduled_gc_callback import \
        ScheduledGarbageCollector
except ImportError as e:
    raise ImportError(
        'Please make sure to pip install . to get requirements for llm-foundry.'
    ) from e
=======
from composer.callbacks import (
    EarlyStopper,
    Generate,
    LRMonitor,
    MemoryMonitor,
    MemorySnapshot,
    OOMObserver,
    OptimizerMonitor,
    RuntimeEstimator,
    SpeedMonitor,
)

from llmfoundry.callbacks.async_eval_callback import AsyncEval
from llmfoundry.callbacks.curriculum_learning_callback import CurriculumLearning
from llmfoundry.callbacks.eval_gauntlet_callback import EvalGauntlet
from llmfoundry.callbacks.eval_output_logging_callback import EvalOutputLogging
from llmfoundry.callbacks.fdiff_callback import FDiffMetrics
from llmfoundry.callbacks.hf_checkpointer import HuggingFaceCheckpointer
from llmfoundry.callbacks.log_mbmoe_tok_per_expert_callback import \
    MegaBlocksMoE_TokPerExpert
from llmfoundry.callbacks.monolithic_ckpt_callback import \
    MonolithicCheckpointSaver
from llmfoundry.callbacks.resumption_callbacks import (
    GlobalLRScaling,
    LayerFreezing,
)
from llmfoundry.callbacks.scheduled_gc_callback import ScheduledGarbageCollector
from llmfoundry.registry import callbacks, callbacks_with_config

callbacks.register('lr_monitor', func=LRMonitor)
callbacks.register('memory_monitor', func=MemoryMonitor)
callbacks.register('memory_snapshot', func=MemorySnapshot)
callbacks.register('speed_monitor', func=SpeedMonitor)
callbacks.register('runtime_estimator', func=RuntimeEstimator)
callbacks.register('optimizer_monitor', func=OptimizerMonitor)
callbacks.register('generate_callback', func=Generate)
callbacks.register('early_stopper', func=EarlyStopper)
callbacks.register('fdiff_metrics', func=FDiffMetrics)
callbacks.register('hf_checkpointer', func=HuggingFaceCheckpointer)
callbacks.register('global_lr_scaling', func=GlobalLRScaling)
callbacks.register('layer_freezing', func=LayerFreezing)
callbacks.register('mono_checkpoint_saver', func=MonolithicCheckpointSaver)
callbacks.register('scheduled_gc', func=ScheduledGarbageCollector)
callbacks.register('oom_observer', func=OOMObserver)
callbacks.register('eval_output_logging', func=EvalOutputLogging)
callbacks.register('mbmoe_tok_per_expert', func=MegaBlocksMoE_TokPerExpert)

callbacks_with_config.register('async_eval', func=AsyncEval)
callbacks_with_config.register('curriculum_learning', func=CurriculumLearning)
>>>>>>> 57cdd2a0

__all__ = [
    'FDiffMetrics',
    'MonolithicCheckpointSaver',
    'GlobalLRScaling',
    'LayerFreezing',
    'ScheduledGarbageCollector',
    'EvalGauntlet',
    'HuggingFaceCheckpointer',
    'MegaBlocksMoE_TokPerExpert',
    'AsyncEval',
<<<<<<< HEAD
    "ActivationMonitorFullModel",
=======
    'CurriculumLearning',
>>>>>>> 57cdd2a0
]<|MERGE_RESOLUTION|>--- conflicted
+++ resolved
@@ -1,24 +1,6 @@
 # Copyright 2022 MosaicML LLM Foundry authors
 # SPDX-License-Identifier: Apache-2.0
 
-<<<<<<< HEAD
-try:
-    from llmfoundry.callbacks.async_eval_callback import AsyncEval
-    from llmfoundry.callbacks.activation_monitor_full_model import ActivationMonitorFullModel
-    from llmfoundry.callbacks.eval_gauntlet_callback import EvalGauntlet
-    from llmfoundry.callbacks.fdiff_callback import FDiffMetrics
-    from llmfoundry.callbacks.hf_checkpointer import HuggingFaceCheckpointer
-    from llmfoundry.callbacks.monolithic_ckpt_callback import \
-        MonolithicCheckpointSaver
-    from llmfoundry.callbacks.resumption_callbacks import (GlobalLRScaling,
-                                                           LayerFreezing)
-    from llmfoundry.callbacks.scheduled_gc_callback import \
-        ScheduledGarbageCollector
-except ImportError as e:
-    raise ImportError(
-        'Please make sure to pip install . to get requirements for llm-foundry.'
-    ) from e
-=======
 from composer.callbacks import (
     EarlyStopper,
     Generate,
@@ -68,7 +50,6 @@
 
 callbacks_with_config.register('async_eval', func=AsyncEval)
 callbacks_with_config.register('curriculum_learning', func=CurriculumLearning)
->>>>>>> 57cdd2a0
 
 __all__ = [
     'FDiffMetrics',
@@ -80,9 +61,5 @@
     'HuggingFaceCheckpointer',
     'MegaBlocksMoE_TokPerExpert',
     'AsyncEval',
-<<<<<<< HEAD
-    "ActivationMonitorFullModel",
-=======
     'CurriculumLearning',
->>>>>>> 57cdd2a0
 ]