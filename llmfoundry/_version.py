--- conflicted
+++ resolved
@@ -3,8 +3,4 @@
 
 """The LLM Foundry Version."""
 
-<<<<<<< HEAD
-__version__ = '0.15.0'
-=======
-__version__ = '0.15.1'
->>>>>>> 83f12ee1
+__version__ = '0.15.1'