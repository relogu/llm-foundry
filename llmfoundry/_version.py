--- conflicted
+++ resolved
@@ -3,8 +3,4 @@
 
 """The LLM Foundry Version."""
 
-<<<<<<< HEAD
-__version__ = '0.15.1'
-=======
-__version__ = '0.16.0'
->>>>>>> a64a7d76
+__version__ = '0.16.0'