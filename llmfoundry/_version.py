# Copyright 2024 MosaicML LLM Foundry authors
# SPDX-License-Identifier: Apache-2.0

"""The LLM Foundry Version."""

<<<<<<< HEAD
__version__ = '0.11.0'
=======
__version__ = '0.12.0.dev0'
>>>>>>> 7c47e708
<|MERGE_RESOLUTION|>--- conflicted
+++ resolved
@@ -3,8 +3,4 @@
 
 """The LLM Foundry Version."""
 
-<<<<<<< HEAD
-__version__ = '0.11.0'
-=======
-__version__ = '0.12.0.dev0'
->>>>>>> 7c47e708
+__version__ = '0.12.0.dev0'