--- conflicted
+++ resolved
@@ -3,8 +3,4 @@
 
 """The LLM Foundry Version."""
 
-<<<<<<< HEAD
-__version__ = '0.16.0'
-=======
-__version__ = '0.18.0'
->>>>>>> b2470517
+__version__ = '0.18.0'