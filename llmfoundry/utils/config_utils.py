# Copyright 2022 MosaicML LLM Foundry authors
# SPDX-License-Identifier: Apache-2.0

import contextlib
import copy
import logging
import math
import os
import warnings
from dataclasses import dataclass, fields
from typing import (
    Any,
    Callable,
    Literal,
    Mapping,
    Optional,
    TypeVar,
    Union,
)

import mlflow
from composer.loggers import Logger
from composer.utils import dist, parse_uri
from omegaconf import MISSING, DictConfig, ListConfig, MissingMandatoryValue
from omegaconf import OmegaConf as om
from transformers import PretrainedConfig

from llmfoundry.layers_registry import ffns_with_megablocks
from llmfoundry.models.utils import init_empty_weights
from llmfoundry.registry import config_transforms

log = logging.getLogger(__name__)

__all__ = [
    'pop_config',
    'calculate_batch_size_info',
    'update_batch_size_info',
    'process_init_device',
    'log_config',
    'log_dataset_uri',
]


@dataclass
class EvalConfig:
    # Eval Config required parameters:
    models: list[dict[str, Any]] = MISSING
    max_seq_len: int = MISSING
    device_eval_batch_size: Union[int, float] = MISSING

    # Eval Config optional parameters:
    code_paths: Optional[list[str]] = None

    # Eval hyperparameters
    eval_gauntlet: Optional[dict[str, Any]] = None
    eval_gauntlet_str: Optional[str] = None
    eval_loader: Optional[dict[str, Any]] = None
    eval_loaders: Optional[list[dict[str, Any]]] = None
    eval_subset_num_batches: int = -1
    icl_subset_num_batches: Optional[int] = None
    # One of icl_tasks or icl_tasks_str must be specified
    icl_tasks: Optional[list[dict[str, Any]]] = None
    icl_tasks_str: Optional[str] = None

    # Logging parameters
    python_log_level: Optional[str] = 'debug'
    loggers: Optional[dict[str, Any]] = None
    console_log_interval: Union[int, str] = '1ba'
    log_config: bool = True

    # Model/run parameters
    seed: int = 17
    precision: str = 'amp_bf16'
    run_name: Optional[str] = None
    metadata: Optional[dict[str, str]] = None

    # Distributed parameters
    dist_timeout: Union[float, int] = 600.0
    fsdp_config: Optional[dict[str, Any]] = None

    # Callback parameters
    callbacks: Optional[dict[str, Any]] = None

    # Variables to ignore
    variables: Optional[dict[str, Any]] = None


EVAL_CONFIG_KEYS = {field.name for field in fields(EvalConfig)}


@dataclass
class TrainConfig:
    """Dataclass for training configuration."""

    # Mandatory model training parameters
    model: dict[str, Any] = MISSING
    tokenizer: dict[str, Any] = MISSING
    optimizer: dict[str, Any] = MISSING
    scheduler: dict[str, Any] = MISSING
    train_loader: dict[str, Any] = MISSING
    device_train_batch_size: Union[int, float] = MISSING
    device_eval_batch_size: Union[int, float] = MISSING
    max_duration: Union[int, str] = MISSING
    max_seq_len: int = MISSING

    # Seed
    seed: int = 17

    # Precision
    precision: str = 'amp_bf16'

    # Code paths to import
    code_paths: Optional[list[str]] = None

    # Cuda allocation configuration
    max_split_size_mb: Optional[int] = None
    expandable_segments: bool = True
    cuda_load_lazy: bool = False

    # Distributed training parameters
    dist_timeout: Union[int, float] = 600.0
    fsdp_config: Optional[dict[str, Any]] = None

    # Evaluation parameters
    eval_interval: Union[int, str] = 1
    eval_loader: Optional[dict[str, Any]] = None
    eval_loaders: Optional[list[dict[str, Any]]
                          ] = None  # should not be set by the user
    icl_tasks: Optional[list[dict[str, Any]]] = None
    icl_tasks_str: Optional[str] = None  # should not be set by the user
    eval_gauntlet: Optional[dict[str, Any]] = None
    eval_gauntlet_str: Optional[str] = None  # should not be set by the user
    icl_subset_num_batches: Optional[int] = None
    icl_seq_len: Optional[int] = None

    # Logging
    loggers: Optional[dict[str, Any]] = None
    progress_bar: bool = False
    log_to_console: bool = True
    python_log_level: Optional[str] = 'debug'
    console_log_interval: Union[int, str] = '1ba'
    log_config: bool = True

    # Callbacks
    callbacks: Optional[dict[str, Any]] = None
    algorithms: Optional[dict[str, Any]] = None

    # Checkpoints
    save_folder: Optional[str] = None
    save_latest_filename: Optional[str] = None
    save_overwrite: bool = False
    save_weights_only: bool = False
    save_filename: Optional[str] = None
    save_interval: Union[str, int] = '1000ba'
    save_num_checkpoints_to_keep: int = -1
    load_path: Optional[str] = None
    load_weights_only: bool = False
    load_strict_model_weights: bool = True
    load_ignore_keys: Optional[list[str]] = None
    save_ignore_keys: Optional[list[str]] = None
    only_hf_checkpoint: bool = False
    only_composer_checkpoint: bool = False

    # Dataloader
    train_subset_num_batches: int = -1
    device_train_microbatch_size: Union[str, int, float] = 'auto'
    global_train_batch_size: Optional[int] = None
    spin_dataloaders: bool = True

    # Eval dataloader
    eval_subset_num_batches: int = -1
    eval_first: bool = False
    compile_config: Optional[dict[str, Any]] = None

    # Metadata
    metadata: Optional[dict[str, Any]] = None
    flatten_metadata: bool = True
    run_name: Optional[str] = None

    # Resumption
    autoresume: bool = False

    # Profiling
    profiler: Optional[dict[str, Any]] = None

    # Variables to ignore
    variables: Optional[dict[str, Any]] = None

    # Fields created by `update_batch_size_info`
    n_gpus: int = MISSING
    device_train_grad_accum: Union[str, int] = MISSING


TRAIN_CONFIG_KEYS = {field.name for field in fields(TrainConfig)}


def forbid_config_key(cfg_dict: dict[str, Any], key: str):
    if key in cfg_dict:
        raise ValueError(
            f'Config key `{key}` should not be set. Please remove it from the config.',
        )


def to_dict_container(cfg: Union[DictConfig, dict[str, Any]]) -> dict[str, Any]:
    maybe_dict = to_container(cfg)
    if isinstance(maybe_dict, dict):
        return maybe_dict
    else:
        raise ValueError(f'Expected a dict-like type, got {type(maybe_dict)}')


def to_list_container(
    cfg: Union[ListConfig, list[dict[str, Any]]],
) -> list[dict[str, Any]]:
    maybe_list = to_container(cfg)
    if isinstance(maybe_list, list):
        return maybe_list
    else:
        raise ValueError(f'Expected a list-like type, got {type(maybe_list)}')


def to_container(
    cfg: Optional[Union[DictConfig, ListConfig, dict[str, Any],
                        list[dict[str, Any]]]],
) -> Union[dict[str, Any], list[dict[str, Any]]]:
    """Converts a DictConfig or ListConfig to a dict or list.

    `omegaconf.to_container` does not handle nested DictConfig or ListConfig
    objects, so this function is used to convert them to dicts or lists.
    """
    if isinstance(cfg, DictConfig):
        ret = om.to_container(cfg, resolve=True)
        assert isinstance(ret, dict)
        return ret  # type: ignore (return type is correct and converting all keys to str would be unnecessarily costly)
    elif isinstance(cfg, ListConfig):
        ret = om.to_container(cfg, resolve=True)
        assert isinstance(ret, list)
        return ret  # type: ignore (see above)
    else:
        return cfg  # type: ignore (dicts and lists are already in the correct format)


T = TypeVar('T')


def apply_transforms_to_config(
    cfg: dict[str, Any],
    transforms: Optional[Union[list[Callable[[dict[str, Any]], dict[str, Any]]],
                               list[str], str]],
) -> dict[str, Any]:
    """Applies a list of transforms to a config.

    Args:
        cfg (Dict[str, Any]): The config to transform.
        transforms (Optional[Union[List[Callable[[Dict[str, Any]], Dict[str, Any]]], List[str], str]]): A list of
            transform functions or strings representing transform functions to apply to the config. If a single string
            with the value ``all`` is provided, all registered transforms will be applied.

    Returns:
        Dict[str, Any]: The transformed config.
    """
    if transforms is None or (
        isinstance(transforms, list) and len(transforms) == 0
    ):
        return cfg

    transform_functions = []
    if isinstance(transforms, list):
        for transform in transforms:
            if isinstance(transform, str):
                transform_functions.append(config_transforms.get(transform))
            elif callable(transform):
                transform_functions.append(transform)
            else:
                raise ValueError(
                    f'Invalid transform: {transform}. Must be a string or callable.',
                )
    elif isinstance(transforms, str) and transforms == 'all':
        transform_functions = [
            config_transforms.get(transform)
            for transform in config_transforms.get_all()
        ]
    else:
        raise ValueError(
            f'Invalid transforms: {transforms}. Must be a list of strings or callables, or ``all``.',
        )

    for transform in transform_functions:
        cfg = transform(cfg)

    return cfg


def make_dataclass_and_log_config(
    cfg: DictConfig,
    dataclass_constructor: Callable[..., T],
    dataclass_fields: set[str],
    transforms: Optional[Union[list[Callable[[dict[str, Any]], dict[str, Any]]],
                               list[str], str]] = None,
    icl_tasks_required: bool = False,
) -> tuple[dict[str, Any], T]:
    """Converts a DictConfig to a dataclass and creates a logged config."""
    unstructured_config = om.to_container(cfg, resolve=True)
    assert isinstance(unstructured_config, dict)
    assert all(isinstance(k, str) for k in unstructured_config.keys())
    unstructured_config = {str(k): v for k, v in unstructured_config.items()}

    # Flatten union types before creating structured config:
    if 'eval_gauntlet' in unstructured_config:
        forbid_config_key(unstructured_config, 'eval_gauntlet_str')
        if isinstance(unstructured_config['eval_gauntlet'], str):
            unstructured_config['eval_gauntlet_str'] = unstructured_config.pop(
                'eval_gauntlet',
            )
    if (loader := unstructured_config.get('eval_loader', None)) is not None:
        forbid_config_key(unstructured_config, 'eval_loaders')
        if isinstance(loader, list):
            unstructured_config['eval_loaders'] = unstructured_config.pop(
                'eval_loader',
            )
    if 'icl_tasks' in unstructured_config:
        forbid_config_key(unstructured_config, 'icl_tasks_str')
        if isinstance(unstructured_config['icl_tasks'], str):
            unstructured_config['icl_tasks_str'] = unstructured_config.pop(
                'icl_tasks',
            )
    else:
        if icl_tasks_required:
            raise MissingMandatoryValue(
                'icl_tasks must be specified in the config',
            )

    # Apply transforms to the unstructured config before constructing dataclass
    unstructured_config = apply_transforms_to_config(
        unstructured_config,
        transforms,
    )

    # Create copy of config for logging
    logged_cfg: dict[str, Any] = copy.deepcopy(unstructured_config)

    arg_config_keys = set(unstructured_config.keys())
    extraneous_keys = set.difference(arg_config_keys, dataclass_fields)

    if 'variables' not in unstructured_config:
        unstructured_config['variables'] = {}

    if len(extraneous_keys) > 0:
        raise ValueError(
            f'Unused parameters {sorted(extraneous_keys)} found in cfg. Please check your yaml to ensure these parameters are necessary. Please place any variables under the `variables` key.',
        )

    dataclass_dict_config: DictConfig = om.structured(
        dataclass_constructor(**unstructured_config),
    )

    # Error on missing mandatory values:
    for key in dataclass_fields:
        _ = dataclass_dict_config[key]

    # Convert DictConfig to dict for dataclass constructor so that child
    # configs are not DictConfigs
    dataclass_config: T = dataclass_constructor(
        **to_dict_container(dataclass_dict_config),
    )

    return logged_cfg, dataclass_config


def pop_config(
    cfg: Union[dict[str, Any], DictConfig],
    key: str,
    must_exist: bool = True,
    default_value: Any = None,
    convert: bool = False,
) -> Any:
    """Pop a value from the main config file and return it.

    If the key does not exist, return the default_value or raise a RuntimeError
    depending on the must_exist flag. If the convert flag is set to True, then
    we will convert the value to a python object using OmegaConf.to_container.
    """
    value = cfg.pop(key, None)
    if value is not None and convert:
        if not isinstance(value,
                          DictConfig) and not isinstance(value, ListConfig):
            raise ValueError(
                f'The key {key} has a value of type {type(value)} that cannot be \
                            converted to a dict or list. Please check your yaml.',
            )
        return om.to_container(value)
    elif value is not None:
        return value
    elif must_exist:
        raise NameError(
            f'The {key} parameter is missing and must exist for execution. Please check your yaml.',
        )
    else:
        return default_value


def get_hf_config_value(config: Union[dict, PretrainedConfig], key: str) -> Any:
    """Get a value from a Hugging Face config.

    Args:
        config (Union[dict, PretrainedConfig]): The Hugging Face config object.
        key (str): The key to get from the config.

    Returns:
        Any: The value from the config. None if the key does not exist.
    """
    if isinstance(config, dict):
        return config.get(key)
    return getattr(config, key, None)


def calculate_batch_size_info(
    global_batch_size: int,
    device_microbatch_size: Union[int, float, Literal['auto']],
    data_replication_degree: int = 1,
) -> tuple[Union[int, float], Union[int, float, Literal['auto']], Union[
    int, Literal['auto']]]:

    world_size = dist.get_world_size()
    if world_size % data_replication_degree != 0:
        raise ValueError(
            f'World size {world_size} is not divisible by data replication degree {data_replication_degree}.',
        )
    if global_batch_size % (world_size // data_replication_degree) != 0:
        raise ValueError(
            f'Global batchsize {global_batch_size} is not divisible by {(world_size // data_replication_degree)=} '
            +
            'as a result, the batch size would be truncated, please adjust `global_batch_size` '
            + f'to be divisible by world size, {world_size}.',
        )
    device_batch_size = global_batch_size / world_size
    if device_batch_size == round(device_batch_size):
        device_batch_size = round(device_batch_size)
    if device_microbatch_size == 'auto':
        device_grad_accum = 'auto'
    elif isinstance(device_microbatch_size, (int, float)):
        if device_microbatch_size > device_batch_size:
            log.warning(
                f'device_microbatch_size > device_batch_size, ' +
                f'will be reduced from {device_microbatch_size} -> {device_batch_size}.',
            )
            device_microbatch_size = device_batch_size
        device_grad_accum = math.ceil(
            device_batch_size / device_microbatch_size,
        )
    else:
        raise ValueError(f'Not sure how to parse {device_microbatch_size=}')

    return device_batch_size, device_microbatch_size, device_grad_accum


def update_config_with_batch_size_info(
    cfg: dict[str, Any],
    device_train_batch_size: Union[int, float],
    device_train_microbatch_size: Union[int, float, Literal['auto']],
    device_train_grad_accum: Union[int, Literal['auto']],
) -> dict[str, Any]:
    """Update the config with batch size information.

    Args:
        cfg (Dict[str, Any]): The config to update.
        device_train_batch_size (Union[int, float]): The batch size of the training dataset for each device.
        device_train_microbatch_size (Union[int, float, Literal['auto']]): The microbatch size of the training dataset for each device.
        device_train_grad_accum (Union[int, Literal['auto']]): The gradient accumulation settings for each device.

    Returns:
        Dict[str, Any]: The updated config.
    """
    cfg['n_gpus'] = dist.get_world_size()
    cfg['device_train_batch_size'] = device_train_batch_size
    cfg['device_train_microbatch_size'] = device_train_microbatch_size
    cfg['device_train_grad_accum'] = device_train_grad_accum
    # Safely set `device_eval_batch_size` if not provided by user
    if 'device_eval_batch_size' not in cfg:
        if cfg['device_train_microbatch_size'] == 'auto':
            cfg['device_eval_batch_size'
               ] = 1  # TODO debug auto eval microbatching
        else:
            cfg['device_eval_batch_size'] = cfg['device_train_microbatch_size']
    return cfg


def update_batch_size_info(cfg: dict[str, Any]) -> dict[str, Any]:
    data_replication_degree = 1
    device_train_batch_size, device_train_microbatch_size, device_train_grad_accum = calculate_batch_size_info(
        cfg['global_train_batch_size'],
        cfg['device_train_microbatch_size'],
        data_replication_degree=data_replication_degree,
    )
    cfg = update_config_with_batch_size_info(
        cfg,
        device_train_batch_size,
        device_train_microbatch_size,
        device_train_grad_accum,
    )
    return cfg


def process_init_device(model_cfg: dict[str, Any], fsdp_config: Optional[dict]):
    # Restrict model init_device to 'meta' and 'cpu',
    # using 'cuda' vs. 'cuda:id' is tricky and can lead to common user errors
    # when multiple GPUs are available.
    # Also 'meta' is only valid when using FSDP
    init_context = contextlib.nullcontext()
    if 'init_device' in model_cfg:
        assert model_cfg['init_device'] in ['meta', 'cpu', 'mixed']
        if fsdp_config is None and model_cfg['init_device'] == 'meta':
            warnings.warn(
                "Using `cfg.model.init_device='meta'` is only valid when using FSDP! " +\
                "Reverting to `cfg.model.init_device='cpu'`.")
            model_cfg['init_device'] = 'cpu'
        if model_cfg['init_device'] == 'meta':
            init_context = init_empty_weights()
        if model_cfg['init_device'] == 'mixed':
            if fsdp_config is None:
                raise NotImplementedError(
                    'Using init_device `mixed` is only supported with FSDP. ' +
                    'Please add a FSDP config.',
                )
            # Always set `sync_module_states` to True for mixed initialization
            if not fsdp_config.get('sync_module_states', False):
                warnings.warn((
                    'Setting `sync_module_states = True` for FSDP. This is required '
                    'when using mixed initialization.'
                ))
                fsdp_config['sync_module_states'] = True

            # Set defaults for mixed initialization
            fsdp_config.setdefault('load_monolith_rank0_only', True)

    # Set ffn_config.device_mesh using fsdp_config
    if fsdp_config is not None and 'ffn_config' in model_cfg and model_cfg[
        'ffn_config'].get('ffn_type', None) in ffns_with_megablocks:
        shard_degree = fsdp_config.get('data_parallel_shard_degree', None)
        replicate_degree = fsdp_config.get(
            'data_parallel_replicate_degree',
            None,
        )

        if shard_degree is None and replicate_degree is None:
            # Default to sharding over all gpus.
            shard_degree = dist.get_world_size()
            device_mesh_cfg = [shard_degree]
        else:
            if shard_degree is None:
                # Shard degree is not specified, so calculate it from replicate degree
                assert isinstance(replicate_degree, int)
                shard_degree = dist.get_world_size() // replicate_degree
            elif replicate_degree is None:
                # Replicate degree is not specified, so calculate it from shard degree
                assert isinstance(shard_degree, int)
                replicate_degree = dist.get_world_size() // shard_degree

            if replicate_degree == 1:
                device_mesh_cfg = [shard_degree]
            else:
                device_mesh_cfg = [replicate_degree, shard_degree]

        model_cfg['ffn_config']['device_mesh'] = device_mesh_cfg

    # No mixed precision needed for weights when they're already 16 bits
    master_dtype = model_cfg.get('master_weights_dtype')
    small_dtypes = (
        'bf16',
        'fp16',
        'float16',
        'bfloat16',
        'amp_fp16',
        'amp_bf16',
    )
    if fsdp_config and master_dtype in small_dtypes:
        reduce_dtype = None
        buffer_dtype = None
        mixed_precision = fsdp_config.get('mixed_precision')
        if isinstance(mixed_precision, Mapping):
            reduce_dtype = mixed_precision.get('reduce_dtype')
            buffer_dtype = mixed_precision.get('buffer_dtype')
        fsdp_config['mixed_precision'] = {
            'param_dtype': None,
            'reduce_dtype': reduce_dtype,
            'buffer_dtype': buffer_dtype,
            'keep_low_precision_grads': True,
        }

    return init_context


def log_config(logger: Logger, cfg: dict[str, Any]) -> None:
    """Logs the current config and updates the wandb and mlflow configs.

    This function can be called multiple times to update the wandb and MLflow
    config with different variables.
    """
    print(om.to_yaml(cfg))
<<<<<<< HEAD
    loggers = cfg.get('loggers', None) or {}
    if 'wandb' in loggers:
        import wandb
        if wandb.run:
            # NOTE: Allow val change is set to True to allow for hyperparameter logging
            # when resuming a run.
            wandb.config.update(
                om.to_container(cfg, resolve=True), allow_val_change=True
            )

    if 'mlflow' in loggers and mlflow.active_run():
        mlflow.log_params(params=cfg)
=======
    logger.log_hyperparameters(cfg)
>>>>>>> 867a405b


def _parse_source_dataset(cfg: dict[str, Any]) -> list[tuple[str, str, str]]:
    """Parse a run config for dataset information.

    Given a config dictionary, parse through it to determine what the datasource
    should be categorized as. Possible data sources are Delta Tables, UC Volumes,
    HuggingFace paths, remote storage, or local storage.

    Args:
        cfg (DictConfig): A config dictionary of a run

    Returns:
        List[Tuple[str, str, str]]: A list of tuples formatted as (data type, path, split)
    """
    data_paths = []

    # Handle train loader if it exists
    train_dataset: dict = cfg.get('train_loader', {}).get('dataset', {})
    train_split = train_dataset.get('split', None)
    train_source_path = cfg.get('source_dataset_train', None)
    _process_data_source(
        train_source_path,
        train_dataset,
        train_split,
        'train',
        data_paths,
    )

    # Handle eval_loader which might be a list or a single dictionary
    eval_data_loaders = cfg.get('eval_loader', {})
    if not isinstance(eval_data_loaders, list):
        eval_data_loaders = [
            eval_data_loaders,
        ]  # Normalize to list if it's a single dictionary

    for eval_data_loader in eval_data_loaders:
        assert isinstance(eval_data_loader, dict)  # pyright type check
        eval_dataset: dict = eval_data_loader.get('dataset', {})
        eval_split = eval_dataset.get('split', None)
        eval_source_path = cfg.get('source_dataset_eval', None)
        _process_data_source(
            eval_source_path,
            eval_dataset,
            eval_split,
            'eval',
            data_paths,
        )

    return data_paths


def _process_data_source(
    source_dataset_path: Optional[str],
    dataset: dict[str, str],
    cfg_split: Optional[str],
    true_split: str,
    data_paths: list[tuple[str, str, str]],
):
    """Add a data source by mutating data_paths.

    Given various dataset attributes, attempt to determine what type of dataset is being added, and parse
    the dataset accordingly.

    Args:
        source_dataset_path (Optional[str]): The source dataset in cfg metadata
        dataset (Dict[str, str]): The dataset from cfg
        cfg_split (str): The split listed for the dataset in cfg
        true_split (str): The split of the dataset to be added (i.e. train or eval)
        data_paths (List[Tuple[str, str, str]]): A list of tuples formatted as (data type, path, split)
    """
    # Check for Delta table
    if source_dataset_path and len(source_dataset_path.split('.')) == 3:
        data_paths.append(('delta_table', source_dataset_path, true_split))
    # Check for UC volume
    elif source_dataset_path and source_dataset_path.startswith('dbfs:'):
        data_paths.append(
            ('uc_volume', source_dataset_path[len('dbfs:'):], true_split),
        )
    # Check for HF path
    elif 'hf_name' in dataset and dataset['hf_name']:
        hf_path = dataset['hf_name']
        backend, _, uc_path = parse_uri(hf_path)
        unsupported_file = True
        if backend == 'dbfs':
            assert cfg_split
            from llmfoundry.data.finetuning.tasks import SUPPORTED_EXTENSIONS
            possible_files = [
                f'{cfg_split}{ext}' for ext in SUPPORTED_EXTENSIONS
            ]
            for file in possible_files:
                path = os.path.join(uc_path, file)
                # Ensure path starts with '/'
                if not path.startswith('/'):
                    path = '/' + path
                if _verify_uc_path(path):
                    data_paths.append(('uc_volume', path, true_split))
                    unsupported_file = False
                    break
            if unsupported_file:
                log.warning(
                    f'{hf_path} does not contain a supported file extension.',
                )
        elif backend:
            hf_path = os.path.join(hf_path, cfg_split) if cfg_split else hf_path
            data_paths.append((backend, hf_path, true_split))
        elif os.path.exists(hf_path):
            data_paths.append(('local', hf_path, true_split))
        else:
            data_paths.append(('hf', hf_path, true_split))
    # Check for remote path
    elif 'remote' in dataset and dataset['remote']:
        remote_path = dataset['remote']
        backend, _, _ = parse_uri(remote_path)
        if backend:
            remote_path = os.path.join(
                remote_path,
                f'{cfg_split}/',
            ) if cfg_split else remote_path
            data_paths.append((backend, remote_path, true_split))
        else:
            # No backend detected so assume local path
            data_paths.append(('local', remote_path, true_split))
    # Check for local path
    elif 'local' in dataset and dataset['local']:
        data_paths.append(('local', dataset['local'], true_split))
    else:
        log.warning('DataSource Not Found.')


def log_dataset_uri(cfg: dict[str, Any]) -> None:
    """Logs dataset tracking information to MLflow.

    Args:
        cfg (DictConfig): A config dictionary of a run
    """
    loggers = cfg.get('loggers', None) or {}
    if 'mlflow' not in loggers or not mlflow.active_run():
        return
    # Figure out which data source to use
    data_paths = _parse_source_dataset(cfg)

    dataset_source_mapping = {
        's3': mlflow.data.http_dataset_source.HTTPDatasetSource,
        'oci': mlflow.data.http_dataset_source.HTTPDatasetSource,
        'azure': mlflow.data.http_dataset_source.HTTPDatasetSource,
        'gs': mlflow.data.http_dataset_source.HTTPDatasetSource,
        'https': mlflow.data.http_dataset_source.HTTPDatasetSource,
        'hf': mlflow.data.huggingface_dataset_source.HuggingFaceDatasetSource,
        'delta_table': mlflow.data.delta_dataset_source.DeltaDatasetSource,
        'uc_volume': mlflow.data.uc_volume_dataset_source.UCVolumeDatasetSource,
        'local': mlflow.data.http_dataset_source.HTTPDatasetSource,
    }

    # Map data source types to their respective MLFlow DataSource.
    for dataset_type, path, split in data_paths:

        if dataset_type in dataset_source_mapping:
            source_class = dataset_source_mapping[dataset_type]
            if dataset_type == 'delta_table':
                source = source_class(delta_table_name=path)
            elif dataset_type == 'hf' or dataset_type == 'uc_volume':
                source = source_class(path=path)
            else:
                source = source_class(url=path)
        else:
            log.info(
                f'{dataset_type} unknown, defaulting to http dataset source',
            )
            source = mlflow.data.http_dataset_source.HTTPDatasetSource(url=path)

        mlflow.log_input(
            mlflow.data.meta_dataset.MetaDataset(source, name=split),
        )


def _verify_uc_path(path: str) -> bool:
    """Verify a UC path exists.

    Args:
        path (str): UnityCatalog path
    Returns:
        (bool): If path exists or not
    """
    from databricks.sdk.errors.platform import NotFound, PermissionDenied
    w = None
    try:
        from databricks.sdk import WorkspaceClient

        w = WorkspaceClient()
    except ImportError:
        log.warning(
            'Cannot verify the path of `UCVolumeDatasetSource` because of missing' + \
            '`databricks-sdk`. Please install `databricks-sdk` via ' + \
            '`pip install -U databricks-sdk`. This does not block creating ' + \
            '`UCVolumeDatasetSource`, but your `UCVolumeDatasetSource` might be invalid.',
        )
        return False
    except Exception as e:
        log.warning(
            f'Error occured when attempting to connect with Databricks WorkspaceClient. ' + \
            f'Error details: {str(e)}. This does not block creating `UCVolumeDatasetSource`, ' + \
            f'but your `UCVolumeDatasetSource` might be invalid.',
        )

    if w:
        try:
            w.files.get_metadata(path)
        except (NotFound, PermissionDenied):
            try:
                # Check if `self.path` points to a valid UC directory.
                w.files.get_directory_metadata(path)
                return True
            except (NotFound, PermissionDenied):
                # Neither file nor directory exists, we throw an exception.
                return False
        except Exception as e:
            log.warning(
                f'Error occured when verifying path of `UCVolumeDatasetSource`. ' + \
                f'Error details: {str(e)}. This does not block creating `UCVolumeDatasetSource`, ' + \
                f'but your `UCVolumeDatasetSource` might be invalid.',
            )
    return False


def set_config_overrides(
    config: PretrainedConfig,
    config_overrides: dict[str, Any],
):
    # set config overrides
    for k, v in config_overrides.items():
        if not hasattr(config, k):
            raise ValueError(
                f'config does not have attribute "{k}" to override ({k}: {v}).',
            )

        attr = getattr(config, k)
        # attempt to disallow typos in nested configs
        if isinstance(attr, Mapping):
            extra_keys = [_k for _k in v.keys() if _k not in attr.keys()]
            if extra_keys:
                raise ValueError(
                    f'Config dict override got unknown keys. ' +
                    f'Extra keys: {extra_keys}. ' +
                    f'Expected (a subset of) keys: {list(attr.keys())}.',
                )
            getattr(config, k).update(v)
        # necessary case to allow for rope_scaling to be overriden in llama config
        elif attr is None and isinstance(v, Mapping):
            setattr(config, k, {})
            getattr(config, k).update(v)
        elif isinstance(attr, PretrainedConfig):
            if not isinstance(v, Mapping):
                raise ValueError(
                    f'Expected a dictionary for config override {k}, but got {v}.',
                )

            for _k, _v in v.items():
                if not hasattr(attr, _k):
                    raise ValueError(
                        f'config does not have attribute "{_k}" to override ({k}: {_k}: {_v}).',
                    )
                setattr(attr, _k, _v)
        else:
            setattr(config, k, v)<|MERGE_RESOLUTION|>--- conflicted
+++ resolved
@@ -597,22 +597,7 @@
     config with different variables.
     """
     print(om.to_yaml(cfg))
-<<<<<<< HEAD
-    loggers = cfg.get('loggers', None) or {}
-    if 'wandb' in loggers:
-        import wandb
-        if wandb.run:
-            # NOTE: Allow val change is set to True to allow for hyperparameter logging
-            # when resuming a run.
-            wandb.config.update(
-                om.to_container(cfg, resolve=True), allow_val_change=True
-            )
-
-    if 'mlflow' in loggers and mlflow.active_run():
-        mlflow.log_params(params=cfg)
-=======
     logger.log_hyperparameters(cfg)
->>>>>>> 867a405b
 
 
 def _parse_source_dataset(cfg: dict[str, Any]) -> list[tuple[str, str, str]]:
