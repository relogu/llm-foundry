# Copyright 2022 MosaicML LLM Foundry authors
# SPDX-License-Identifier: Apache-2.0

import contextlib
import copy
import logging
import math
import os
import warnings
from dataclasses import dataclass, fields
from typing import (
    Any,
    Callable,
    Dict,
    List,
    Literal,
    Mapping,
    Optional,
    Set,
    Tuple,
    TypeVar,
    Union,
)

import mlflow
from composer.utils import dist, parse_uri
from omegaconf import MISSING, DictConfig, ListConfig, MissingMandatoryValue
from omegaconf import OmegaConf as om
from transformers import PretrainedConfig

from llmfoundry.layers_registry import ffns_with_megablocks
from llmfoundry.models.utils import init_empty_weights
from llmfoundry.registry import config_transforms

log = logging.getLogger(__name__)

__all__ = [
    'pop_config',
    'calculate_batch_size_info',
    'update_batch_size_info',
    'process_init_device',
    'log_config',
    'log_dataset_uri',
]


@dataclass
class EvalConfig:
    # Eval Config required parameters:
    models: List[Dict[str, Any]] = MISSING
    max_seq_len: int = MISSING
    device_eval_batch_size: Union[int, float] = MISSING

    # Eval Config optional parameters:
    code_paths: Optional[List[str]] = None

    # Eval hyperparameters
    eval_gauntlet: Optional[Dict[str, Any]] = None
    eval_gauntlet_str: Optional[str] = None
    eval_loader: Optional[Dict[str, Any]] = None
    eval_loaders: Optional[List[Dict[str, Any]]] = None
    eval_subset_num_batches: int = -1
    icl_subset_num_batches: Optional[int] = None
    # One of icl_tasks or icl_tasks_str must be specified
    icl_tasks: Optional[List[Dict[str, Any]]] = None
    icl_tasks_str: Optional[str] = None

    # Logging parameters
    python_log_level: Optional[str] = 'debug'
    loggers: Optional[Dict[str, Any]] = None
    console_log_interval: Union[int, str] = '1ba'
    log_config: bool = True

    # Model/run parameters
    seed: int = 17
    precision: str = 'amp_bf16'
    run_name: Optional[str] = None
    metadata: Optional[Dict[str, str]] = None

    # Distributed parameters
    dist_timeout: Union[float, int] = 600.0
    fsdp_config: Optional[Dict[str, Any]] = None

    # Callback parameters
    callbacks: Optional[Dict[str, Any]] = None

    # Variables to ignore
    variables: Optional[Dict[str, Any]] = None


EVAL_CONFIG_KEYS = {field.name for field in fields(EvalConfig)}


@dataclass
class TrainConfig:
    """Dataclass for training configuration."""

    # Mandatory model training parameters
    model: Dict[str, Any] = MISSING
    tokenizer: Dict[str, Any] = MISSING
    optimizer: Dict[str, Any] = MISSING
    scheduler: Dict[str, Any] = MISSING
    train_loader: Dict[str, Any] = MISSING
    device_train_batch_size: Union[int, float] = MISSING
    device_eval_batch_size: Union[int, float] = MISSING
    max_duration: Union[int, str] = MISSING
    eval_interval: Union[int, str] = MISSING
    max_seq_len: int = MISSING

    # Seed
    seed: int = 17

    # Precision
    precision: str = 'amp_bf16'

    # Code paths to import
    code_paths: Optional[List[str]] = None

    # Cuda allocation configuration
    max_split_size_mb: Optional[int] = None
    expandable_segments: bool = True
    cuda_load_lazy: bool = False

    # Distributed training parameters
    dist_timeout: Union[int, float] = 600.0
    fsdp_config: Optional[Dict[str, Any]] = None

    # Evaluation parameters
    eval_loader: Optional[Dict[str, Any]] = None
    eval_loaders: Optional[List[Dict[str, Any]]
                          ] = None  # should not be set by the user
    icl_tasks: Optional[List[Dict[str, Any]]] = None
    icl_tasks_str: Optional[str] = None  # should not be set by the user
    eval_gauntlet: Optional[Dict[str, Any]] = None
    eval_gauntlet_str: Optional[str] = None  # should not be set by the user
    icl_subset_num_batches: Optional[int] = None
    icl_seq_len: Optional[int] = None

    # Logging
    loggers: Optional[Dict[str, Any]] = None
    progress_bar: bool = False
    log_to_console: bool = True
    python_log_level: Optional[str] = 'debug'
    console_log_interval: Union[int, str] = '1ba'
    log_config: bool = True

    # Callbacks
    callbacks: Optional[Dict[str, Any]] = None
    algorithms: Optional[Dict[str, Any]] = None

    # Checkpoints
    save_folder: Optional[str] = None
    save_latest_filename: Optional[str] = None
    save_overwrite: bool = False
    save_weights_only: bool = False
    save_filename: Optional[str] = None
    save_interval: Union[str, int] = '1000ba'
    save_num_checkpoints_to_keep: int = -1
    load_path: Optional[str] = None
    load_weights_only: bool = False
    load_strict_model_weights: bool = True
    load_ignore_keys: Optional[List[str]] = None
    save_ignore_keys: Optional[List[str]] = None
    only_hf_checkpoint: bool = False
    only_composer_checkpoint: bool = False

    # Dataloader
    device_train_microbatch_size: Union[str, int, float] = 'auto'
    global_train_batch_size: Optional[int] = None
    spin_dataloaders: bool = True

    # Eval dataloader
    eval_subset_num_batches: int = -1
    eval_first: bool = False
    compile_config: Optional[Dict[str, Any]] = None

    # Metadata
    metadata: Optional[Dict[str, Any]] = None
    flatten_metadata: bool = True
    run_name: Optional[str] = None

    # Resumption
    autoresume: bool = False

    # Profiling
    profiler: Optional[Dict[str, Any]] = None

    # Variables to ignore
    variables: Optional[Dict[str, Any]] = None

    # Fields created by `update_batch_size_info`
    n_gpus: int = MISSING
    device_train_grad_accum: Union[str, int] = MISSING


TRAIN_CONFIG_KEYS = {field.name for field in fields(TrainConfig)}


def forbid_config_key(cfg_dict: Dict[str, Any], key: str):
    if key in cfg_dict:
        raise ValueError(
            f'Config key `{key}` should not be set. Please remove it from the config.',
        )


def to_dict_container(cfg: Union[DictConfig, Dict[str, Any]]) -> Dict[str, Any]:
    maybe_dict = to_container(cfg)
    if isinstance(maybe_dict, dict):
        return maybe_dict
    else:
        raise ValueError(f'Expected a dict-like type, got {type(maybe_dict)}')


def to_list_container(
    cfg: Union[ListConfig, List[Dict[str, Any]]],
) -> List[Dict[str, Any]]:
    maybe_list = to_container(cfg)
    if isinstance(maybe_list, list):
        return maybe_list
    else:
        raise ValueError(f'Expected a list-like type, got {type(maybe_list)}')


def to_container(
    cfg: Optional[Union[DictConfig, ListConfig, Dict[str, Any],
                        List[Dict[str, Any]]]],
) -> Union[Dict[str, Any], List[Dict[str, Any]]]:
    """Converts a DictConfig or ListConfig to a dict or list.

    `omegaconf.to_container` does not handle nested DictConfig or ListConfig
    objects, so this function is used to convert them to dicts or lists.
    """
    if isinstance(cfg, DictConfig):
        ret = om.to_container(cfg, resolve=True)
        assert isinstance(ret, dict)
        return ret  # type: ignore (return type is correct and converting all keys to str would be unnecessarily costly)
    elif isinstance(cfg, ListConfig):
        ret = om.to_container(cfg, resolve=True)
        assert isinstance(ret, list)
        return ret  # type: ignore (see above)
    else:
        return cfg  # type: ignore (dicts and lists are already in the correct format)


T = TypeVar('T')


def apply_transforms_to_config(
    cfg: Dict[str, Any],
    transforms: Optional[Union[List[Callable[[Dict[str, Any]], Dict[str, Any]]],
                               List[str], str]],
) -> Dict[str, Any]:
    """Applies a list of transforms to a config.

    Args:
        cfg (Dict[str, Any]): The config to transform.
        transforms (Optional[Union[List[Callable[[Dict[str, Any]], Dict[str, Any]]], List[str], str]]): A list of
            transform functions or strings representing transform functions to apply to the config. If a single string
            with the value ``all`` is provided, all registered transforms will be applied.

    Returns:
        Dict[str, Any]: The transformed config.
    """
    if transforms is None or (
        isinstance(transforms, list) and len(transforms) == 0
    ):
        return cfg

    transform_functions = []
    if isinstance(transforms, list):
        for transform in transforms:
            if isinstance(transform, str):
                transform_functions.append(config_transforms.get(transform))
            elif callable(transform):
                transform_functions.append(transform)
            else:
                raise ValueError(
                    f'Invalid transform: {transform}. Must be a string or callable.',
                )
    elif isinstance(transforms, str) and transforms == 'all':
        transform_functions = [
            config_transforms.get(transform)
            for transform in config_transforms.get_all()
        ]
    else:
        raise ValueError(
            f'Invalid transforms: {transforms}. Must be a list of strings or callables, or ``all``.',
        )

    for transform in transform_functions:
        cfg = transform(cfg)

    return cfg


def make_dataclass_and_log_config(
    cfg: DictConfig,
    dataclass_constructor: Callable[..., T],
    dataclass_fields: Set[str],
    transforms: Optional[Union[List[Callable[[Dict[str, Any]], Dict[str, Any]]],
                               List[str], str]] = None,
    icl_tasks_required: bool = False,
) -> Tuple[Dict[str, Any], T]:
    """Converts a DictConfig to a dataclass and creates a logged config."""
    unstructured_config = om.to_container(cfg, resolve=True)
    assert isinstance(unstructured_config, dict)
    assert all(isinstance(k, str) for k in unstructured_config.keys())
    unstructured_config = {str(k): v for k, v in unstructured_config.items()}

    # Flatten union types before creating structured config:
    if 'eval_gauntlet' in unstructured_config:
        forbid_config_key(unstructured_config, 'eval_gauntlet_str')
        if isinstance(unstructured_config['eval_gauntlet'], str):
            unstructured_config['eval_gauntlet_str'] = unstructured_config.pop(
                'eval_gauntlet',
            )
    if (loader := unstructured_config.get('eval_loader', None)) is not None:
        forbid_config_key(unstructured_config, 'eval_loaders')
        if isinstance(loader, list):
            unstructured_config['eval_loaders'] = unstructured_config.pop(
                'eval_loader',
            )
    if 'icl_tasks' in unstructured_config:
        forbid_config_key(unstructured_config, 'icl_tasks_str')
        if isinstance(unstructured_config['icl_tasks'], str):
            unstructured_config['icl_tasks_str'] = unstructured_config.pop(
                'icl_tasks',
            )
    else:
        if icl_tasks_required:
            raise MissingMandatoryValue(
                'icl_tasks must be specified in the config',
            )

    # Apply transforms to the unstructured config before constructing dataclass
    unstructured_config = apply_transforms_to_config(
        unstructured_config,
        transforms,
    )

    # Create copy of config for logging
    logged_cfg: Dict[str, Any] = copy.deepcopy(unstructured_config)

    arg_config_keys = set(unstructured_config.keys())
    extraneous_keys = set.difference(arg_config_keys, dataclass_fields)

    if 'variables' not in unstructured_config:
        unstructured_config['variables'] = {}

    if len(extraneous_keys) > 0:
        raise ValueError(
            f'Unused parameters {sorted(extraneous_keys)} found in cfg. Please check your yaml to ensure these parameters are necessary. Please place any variables under the `variables` key.',
        )

    dataclass_dict_config: DictConfig = om.structured(
        dataclass_constructor(**unstructured_config),
    )

    # Error on missing mandatory values:
    for key in dataclass_fields:
        _ = dataclass_dict_config[key]

    # Convert DictConfig to dict for dataclass constructor so that child
    # configs are not DictConfigs
    dataclass_config: T = dataclass_constructor(
        **to_dict_container(dataclass_dict_config),
    )

    return logged_cfg, dataclass_config


def pop_config(
    cfg: Union[Dict[str, Any], DictConfig],
    key: str,
    must_exist: bool = True,
    default_value: Any = None,
    convert: bool = False,
) -> Any:
    """Pop a value from the main config file and return it.

    If the key does not exist, return the default_value or raise a RuntimeError
    depending on the must_exist flag. If the convert flag is set to True, then
    we will convert the value to a python object using OmegaConf.to_container.
    """
    value = cfg.pop(key, None)
    if value is not None and convert:
        if not isinstance(value,
                          DictConfig) and not isinstance(value, ListConfig):
            raise ValueError(
                f'The key {key} has a value of type {type(value)} that cannot be \
                            converted to a dict or list. Please check your yaml.',
            )
        return om.to_container(value)
    elif value is not None:
        return value
    elif must_exist:
        raise NameError(
            f'The {key} parameter is missing and must exist for execution. Please check your yaml.',
        )
    else:
        return default_value


def get_hf_config_value(config: Union[dict, PretrainedConfig], key: str) -> Any:
    """Get a value from a Hugging Face config.

    Args:
        config (Union[dict, PretrainedConfig]): The Hugging Face config object.
        key (str): The key to get from the config.

    Returns:
        Any: The value from the config. None if the key does not exist.
    """
    if isinstance(config, dict):
        return config.get(key)
    return getattr(config, key, None)


def calculate_batch_size_info(
    global_batch_size: int,
    device_microbatch_size: Union[int, float, Literal['auto']],
    data_replication_degree: int = 1,
) -> Tuple[Union[int, float], Union[int, float, Literal['auto']], Union[
    int, Literal['auto']]]:

    world_size = dist.get_world_size()
    if world_size % data_replication_degree != 0:
        raise ValueError(
            f'World size {world_size} is not divisible by data replication degree {data_replication_degree}.',
        )
    if global_batch_size % (world_size // data_replication_degree) != 0:
        raise ValueError(
            f'Global batchsize {global_batch_size} is not divisible by {(world_size // data_replication_degree)=} '
            +
            'as a result, the batch size would be truncated, please adjust `global_batch_size` '
            + f'to be divisible by world size, {world_size}.',
        )
    device_batch_size = global_batch_size / world_size
    if device_batch_size == round(device_batch_size):
        device_batch_size = round(device_batch_size)
    if device_microbatch_size == 'auto':
        device_grad_accum = 'auto'
    elif isinstance(device_microbatch_size, (int, float)):
        if device_microbatch_size > device_batch_size:
            log.warning(
                f'device_microbatch_size > device_batch_size, ' +
                f'will be reduced from {device_microbatch_size} -> {device_batch_size}.',
            )
            device_microbatch_size = device_batch_size
        device_grad_accum = math.ceil(
            device_batch_size / device_microbatch_size,
        )
    else:
        raise ValueError(f'Not sure how to parse {device_microbatch_size=}')

    return device_batch_size, device_microbatch_size, device_grad_accum


def update_config_with_batch_size_info(
    cfg: Dict[str, Any],
    device_train_batch_size: Union[int, float],
    device_train_microbatch_size: Union[int, float, Literal['auto']],
    device_train_grad_accum: Union[int, Literal['auto']],
) -> Dict[str, Any]:
    """Update the config with batch size information.

    Args:
        cfg (Dict[str, Any]): The config to update.
        device_train_batch_size (Union[int, float]): The batch size of the training dataset for each device.
        device_train_microbatch_size (Union[int, float, Literal['auto']]): The microbatch size of the training dataset for each device.
        device_train_grad_accum (Union[int, Literal['auto']]): The gradient accumulation settings for each device.

    Returns:
        Dict[str, Any]: The updated config.
    """
    cfg['n_gpus'] = dist.get_world_size()
    cfg['device_train_batch_size'] = device_train_batch_size
    cfg['device_train_microbatch_size'] = device_train_microbatch_size
    cfg['device_train_grad_accum'] = device_train_grad_accum
    # Safely set `device_eval_batch_size` if not provided by user
    if 'device_eval_batch_size' not in cfg:
        if cfg['device_train_microbatch_size'] == 'auto':
            cfg['device_eval_batch_size'
               ] = 1  # TODO debug auto eval microbatching
        else:
            cfg['device_eval_batch_size'] = cfg['device_train_microbatch_size']
    return cfg


def update_batch_size_info(cfg: Dict[str, Any]) -> Dict[str, Any]:
    data_replication_degree = 1
    device_train_batch_size, device_train_microbatch_size, device_train_grad_accum = calculate_batch_size_info(
        cfg['global_train_batch_size'],
        cfg['device_train_microbatch_size'],
        data_replication_degree=data_replication_degree,
    )
    cfg = update_config_with_batch_size_info(
        cfg,
        device_train_batch_size,
        device_train_microbatch_size,
        device_train_grad_accum,
    )
    return cfg


def process_init_device(model_cfg: Dict[str, Any], fsdp_config: Optional[Dict]):
    # Restrict model init_device to 'meta' and 'cpu',
    # using 'cuda' vs. 'cuda:id' is tricky and can lead to common user errors
    # when multiple GPUs are available.
    # Also 'meta' is only valid when using FSDP
    init_context = contextlib.nullcontext()
    if 'init_device' in model_cfg:
        assert model_cfg['init_device'] in ['meta', 'cpu', 'mixed']
        if fsdp_config is None and model_cfg['init_device'] == 'meta':
            warnings.warn(
                "Using `cfg.model.init_device='meta'` is only valid when using FSDP! " +\
                "Reverting to `cfg.model.init_device='cpu'`.")
            model_cfg['init_device'] = 'cpu'
        if model_cfg['init_device'] == 'meta':
            init_context = init_empty_weights()
        if model_cfg['init_device'] == 'mixed':
            if fsdp_config is None:
                raise NotImplementedError(
                    'Using init_device `mixed` is only supported with FSDP. ' +
                    'Please add a FSDP config.',
                )
            # Always set `sync_module_states` to True for mixed initialization
            if not fsdp_config.get('sync_module_states', False):
                warnings.warn((
                    'Setting `sync_module_states = True` for FSDP. This is required '
                    'when using mixed initialization.'
                ))
                fsdp_config['sync_module_states'] = True

            # Set defaults for mixed initialization
            fsdp_config.setdefault('load_monolith_rank0_only', True)

    # Set ffn_config.device_mesh to fsdp_config.device_mesh
    if fsdp_config is not None and 'device_mesh' in fsdp_config and 'ffn_config' in model_cfg and model_cfg[
        'ffn_config'].get('ffn_type', None) in ffns_with_megablocks:
        # Raise ValueError if not using device mesh with MoE expert parallelism
        if fsdp_config['device_mesh'] is None and model_cfg['ffn_config'].get(
            'moe_world_size',
            1,
        ) > 1:
            raise ValueError(
                'device_mesh must be specified in fsdp_config when using MoE with moe_world_size > 1.',
            )
        model_cfg['ffn_config']['device_mesh'] = fsdp_config['device_mesh']

    # No mixed precision needed for weights when they're already 16 bits
    master_dtype = model_cfg.get('master_weights_dtype')
    small_dtypes = (
        'bf16',
        'fp16',
        'float16',
        'bfloat16',
        'amp_fp16',
        'amp_bf16',
    )
    if fsdp_config and master_dtype in small_dtypes:
        reduce_dtype = None
        buffer_dtype = None
        mixed_precision = fsdp_config.get('mixed_precision')
        if isinstance(mixed_precision, Mapping):
            reduce_dtype = mixed_precision.get('reduce_dtype')
            buffer_dtype = mixed_precision.get('buffer_dtype')
        fsdp_config['mixed_precision'] = {
            'param_dtype': None,
            'reduce_dtype': reduce_dtype,
            'buffer_dtype': buffer_dtype,
            'keep_low_precision_grads': True,
        }

    return init_context


def log_config(cfg: Dict[str, Any]) -> None:
    """Logs the current config and updates the wandb and mlflow configs.

    This function can be called multiple times to update the wandb and MLflow
    config with different variables.
    """
    print(om.to_yaml(cfg))
    loggers = cfg.get('loggers', None) or {}
    if 'wandb' in loggers:
        import wandb
        if wandb.run:
<<<<<<< HEAD
            # NOTE: Allow val change is set to True to allow for hyperparameter logging
            # when resuming a run.
            wandb.config.update(
                om.to_container(cfg, resolve=True), allow_val_change=True
            )
=======
            wandb.config.update(cfg)
>>>>>>> d40d016c

    if 'mlflow' in loggers and mlflow.active_run():
        mlflow.log_params(params=cfg)


def _parse_source_dataset(cfg: Dict[str, Any]) -> List[Tuple[str, str, str]]:
    """Parse a run config for dataset information.

    Given a config dictionary, parse through it to determine what the datasource
    should be categorized as. Possible data sources are Delta Tables, UC Volumes,
    HuggingFace paths, remote storage, or local storage.

    Args:
        cfg (DictConfig): A config dictionary of a run

    Returns:
        List[Tuple[str, str, str]]: A list of tuples formatted as (data type, path, split)
    """
    data_paths = []

    # Handle train loader if it exists
    train_dataset: Dict = cfg.get('train_loader', {}).get('dataset', {})
    train_split = train_dataset.get('split', None)
    train_source_path = cfg.get('source_dataset_train', None)
    _process_data_source(
        train_source_path,
        train_dataset,
        train_split,
        'train',
        data_paths,
    )

    # Handle eval_loader which might be a list or a single dictionary
    eval_data_loaders = cfg.get('eval_loader', {})
    if not isinstance(eval_data_loaders, list):
        eval_data_loaders = [
            eval_data_loaders,
        ]  # Normalize to list if it's a single dictionary

    for eval_data_loader in eval_data_loaders:
        assert isinstance(eval_data_loader, dict)  # pyright type check
        eval_dataset: Dict = eval_data_loader.get('dataset', {})
        eval_split = eval_dataset.get('split', None)
        eval_source_path = cfg.get('source_dataset_eval', None)
        _process_data_source(
            eval_source_path,
            eval_dataset,
            eval_split,
            'eval',
            data_paths,
        )

    return data_paths


def _process_data_source(
    source_dataset_path: Optional[str],
    dataset: Dict[str, str],
    cfg_split: Optional[str],
    true_split: str,
    data_paths: List[Tuple[str, str, str]],
):
    """Add a data source by mutating data_paths.

    Given various dataset attributes, attempt to determine what type of dataset is being added, and parse
    the dataset accordingly.

    Args:
        source_dataset_path (Optional[str]): The source dataset in cfg metadata
        dataset (Dict[str, str]): The dataset from cfg
        cfg_split (str): The split listed for the dataset in cfg
        true_split (str): The split of the dataset to be added (i.e. train or eval)
        data_paths (List[Tuple[str, str, str]]): A list of tuples formatted as (data type, path, split)
    """
    # Check for Delta table
    if source_dataset_path and len(source_dataset_path.split('.')) == 3:
        data_paths.append(('delta_table', source_dataset_path, true_split))
    # Check for UC volume
    elif source_dataset_path and source_dataset_path.startswith('dbfs:'):
        data_paths.append(
            ('uc_volume', source_dataset_path[len('dbfs:'):], true_split),
        )
    # Check for HF path
    elif 'hf_name' in dataset and dataset['hf_name']:
        hf_path = dataset['hf_name']
        backend, _, uc_path = parse_uri(hf_path)
        unsupported_file = True
        if backend == 'dbfs':
            assert cfg_split
            from llmfoundry.data.finetuning.tasks import SUPPORTED_EXTENSIONS
            possible_files = [
                f'{cfg_split}{ext}' for ext in SUPPORTED_EXTENSIONS
            ]
            for file in possible_files:
                path = os.path.join(uc_path, file)
                # Ensure path starts with '/'
                if not path.startswith('/'):
                    path = '/' + path
                if _verify_uc_path(path):
                    data_paths.append(('uc_volume', path, true_split))
                    unsupported_file = False
                    break
            if unsupported_file:
                log.warning(
                    f'{hf_path} does not contain a supported file extension.',
                )
        elif backend:
            hf_path = os.path.join(hf_path, cfg_split) if cfg_split else hf_path
            data_paths.append((backend, hf_path, true_split))
        elif os.path.exists(hf_path):
            data_paths.append(('local', hf_path, true_split))
        else:
            data_paths.append(('hf', hf_path, true_split))
    # Check for remote path
    elif 'remote' in dataset and dataset['remote']:
        remote_path = dataset['remote']
        backend, _, _ = parse_uri(remote_path)
        if backend:
            remote_path = os.path.join(
                remote_path,
                f'{cfg_split}/',
            ) if cfg_split else remote_path
            data_paths.append((backend, remote_path, true_split))
        else:
            # No backend detected so assume local path
            data_paths.append(('local', remote_path, true_split))
    # Check for local path
    elif 'local' in dataset and dataset['local']:
        data_paths.append(('local', dataset['local'], true_split))
    else:
        log.warning('DataSource Not Found.')


def log_dataset_uri(cfg: Dict[str, Any]) -> None:
    """Logs dataset tracking information to MLflow.

    Args:
        cfg (DictConfig): A config dictionary of a run
    """
    loggers = cfg.get('loggers', None) or {}
    if 'mlflow' not in loggers or not mlflow.active_run():
        return
    # Figure out which data source to use
    data_paths = _parse_source_dataset(cfg)

    dataset_source_mapping = {
        's3': mlflow.data.http_dataset_source.HTTPDatasetSource,
        'oci': mlflow.data.http_dataset_source.HTTPDatasetSource,
        'azure': mlflow.data.http_dataset_source.HTTPDatasetSource,
        'gs': mlflow.data.http_dataset_source.HTTPDatasetSource,
        'https': mlflow.data.http_dataset_source.HTTPDatasetSource,
        'hf': mlflow.data.huggingface_dataset_source.HuggingFaceDatasetSource,
        'delta_table': mlflow.data.delta_dataset_source.DeltaDatasetSource,
        'uc_volume': mlflow.data.uc_volume_dataset_source.UCVolumeDatasetSource,
        'local': mlflow.data.http_dataset_source.HTTPDatasetSource,
    }

    # Map data source types to their respective MLFlow DataSource.
    for dataset_type, path, split in data_paths:

        if dataset_type in dataset_source_mapping:
            source_class = dataset_source_mapping[dataset_type]
            if dataset_type == 'delta_table':
                source = source_class(delta_table_name=path)
            elif dataset_type == 'hf' or dataset_type == 'uc_volume':
                source = source_class(path=path)
            else:
                source = source_class(url=path)
        else:
            log.info(
                f'{dataset_type} unknown, defaulting to http dataset source',
            )
            source = mlflow.data.http_dataset_source.HTTPDatasetSource(url=path)

        mlflow.log_input(
            mlflow.data.meta_dataset.MetaDataset(source, name=split),
        )


def _verify_uc_path(path: str) -> bool:
    """Verify a UC path exists.

    Args:
        path (str): UnityCatalog path
    Returns:
        (bool): If path exists or not
    """
    from databricks.sdk.errors.platform import NotFound, PermissionDenied
    w = None
    try:
        from databricks.sdk import WorkspaceClient

        w = WorkspaceClient()
    except ImportError:
        log.warning(
            'Cannot verify the path of `UCVolumeDatasetSource` because of missing' + \
            '`databricks-sdk`. Please install `databricks-sdk` via ' + \
            '`pip install -U databricks-sdk`. This does not block creating ' + \
            '`UCVolumeDatasetSource`, but your `UCVolumeDatasetSource` might be invalid.',
        )
        return False
    except Exception as e:
        log.warning(
            f'Error occured when attempting to connect with Databricks WorkspaceClient. ' + \
            f'Error details: {str(e)}. This does not block creating `UCVolumeDatasetSource`, ' + \
            f'but your `UCVolumeDatasetSource` might be invalid.',
        )

    if w:
        try:
            w.files.get_metadata(path)
        except (NotFound, PermissionDenied):
            try:
                # Check if `self.path` points to a valid UC directory.
                w.files.get_directory_metadata(path)
                return True
            except (NotFound, PermissionDenied):
                # Neither file nor directory exists, we throw an exception.
                return False
        except Exception as e:
            log.warning(
                f'Error occured when verifying path of `UCVolumeDatasetSource`. ' + \
                f'Error details: {str(e)}. This does not block creating `UCVolumeDatasetSource`, ' + \
                f'but your `UCVolumeDatasetSource` might be invalid.',
            )
    return False


def set_config_overrides(
    config: PretrainedConfig,
    config_overrides: Dict[str, Any],
):
    # set config overrides
    for k, v in config_overrides.items():
        if not hasattr(config, k):
            raise ValueError(
                f'config does not have attribute "{k}" to override ({k}: {v}).',
            )

        attr = getattr(config, k)
        # attempt to disallow typos in nested configs
        if isinstance(attr, Mapping):
            extra_keys = [_k for _k in v.keys() if _k not in attr.keys()]
            if extra_keys:
                raise ValueError(
                    f'Config dict override got unknown keys. ' +
                    f'Extra keys: {extra_keys}. ' +
                    f'Expected (a subset of) keys: {list(attr.keys())}.',
                )
            getattr(config, k).update(v)
        # necessary case to allow for rope_scaling to be overriden in llama config
        elif attr is None and isinstance(v, Mapping):
            setattr(config, k, {})
            getattr(config, k).update(v)
        elif isinstance(attr, PretrainedConfig):
            if not isinstance(v, Mapping):
                raise ValueError(
                    f'Expected a dictionary for config override {k}, but got {v}.',
                )

            for _k, _v in v.items():
                if not hasattr(attr, _k):
                    raise ValueError(
                        f'config does not have attribute "{_k}" to override ({k}: {_k}: {_v}).',
                    )
                setattr(attr, _k, _v)
        else:
            setattr(config, k, v)<|MERGE_RESOLUTION|>--- conflicted
+++ resolved
@@ -586,15 +586,11 @@
     if 'wandb' in loggers:
         import wandb
         if wandb.run:
-<<<<<<< HEAD
             # NOTE: Allow val change is set to True to allow for hyperparameter logging
             # when resuming a run.
             wandb.config.update(
                 om.to_container(cfg, resolve=True), allow_val_change=True
             )
-=======
-            wandb.config.update(cfg)
->>>>>>> d40d016c
 
     if 'mlflow' in loggers and mlflow.active_run():
         mlflow.log_params(params=cfg)
