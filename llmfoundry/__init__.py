# Copyright 2022 MosaicML LLM Foundry authors
# SPDX-License-Identifier: Apache-2.0

import torch

try:
    import warnings

    # bitsandbytes is a very noisy library. A lot of it is print statements that we can't easily suppress,
    # but we can at least suppress a bunch of spurious warnings.
    warnings.filterwarnings('ignore',
                            category=UserWarning,
                            module='bitsandbytes')

    import logging

    from llmfoundry.utils.logging_utils import SpecificWarningFilter

    # Filter out Hugging Face warning for not using a pinned revision of the model
    hf_dynamic_modules_logger = logging.getLogger(
        'transformers.dynamic_module_utils')
    new_files_warning_filter = SpecificWarningFilter(
        'A new version of the following files was downloaded from')

    hf_dynamic_modules_logger.addFilter(new_files_warning_filter)

    # Before importing any transformers models, we need to disable transformers flash attention if
    # we are in an environment with flash attention version <2. Transformers hard errors on a not properly
    # gated import otherwise.
    import transformers

    from llmfoundry import optim, utils
    from llmfoundry.data import (ConcatTokensDataset,
                                 MixtureOfDenoisersCollator, NoConcatDataset,
                                 Seq2SeqFinetuningCollator,
                                 build_finetuning_dataloader,
                                 build_text_denoising_dataloader)
    from llmfoundry.models.hf import (ComposerHFCausalLM, ComposerHFPrefixLM,
                                      ComposerHFT5)
    from llmfoundry.models.layers.attention import (
        MultiheadAttention, attn_bias_shape, build_alibi_bias, build_attn_bias,
        flash_attn_fn, is_flash_v1_installed,
        scaled_multihead_dot_product_attention, triton_flash_attn_fn)
    from llmfoundry.models.layers.blocks import MPTBlock
    from llmfoundry.models.layers.ffn import (FFN_CLASS_REGISTRY, MPTMLP,
                                              build_ffn)
    from llmfoundry.models.model_registry import COMPOSER_MODEL_REGISTRY
    from llmfoundry.models.mpt import (ComposerMPTCausalLM, MPTConfig,
                                       MPTForCausalLM, MPTModel,
                                       MPTPreTrainedModel)
    from llmfoundry.tokenizers import TiktokenTokenizerWrapper
    if is_flash_v1_installed():
        transformers.utils.is_flash_attn_available = lambda: False

except ImportError as e:
    try:
        is_cuda_available = torch.cuda.is_available()
    except:
        is_cuda_available = False

    extras = '.[gpu]' if is_cuda_available else '.'
    raise ImportError(
        f'Please make sure to pip install {extras} to get the requirements for the LLM example.'
    ) from e

__all__ = [
    'build_text_denoising_dataloader',
    'build_finetuning_dataloader',
    'MixtureOfDenoisersCollator',
    'Seq2SeqFinetuningCollator',
    'MPTBlock',
    'FFN_CLASS_REGISTRY',
    'MPTMLP',
    'build_ffn',
    'MPTConfig',
    'MPTPreTrainedModel',
    'MPTModel',
    'MPTForCausalLM',
    'ComposerMPTCausalLM',
    'ComposerHFCausalLM',
    'ComposerHFPrefixLM',
    'ComposerHFT5',
    'COMPOSER_MODEL_REGISTRY',
    'scaled_multihead_dot_product_attention',
    'flash_attn_fn',
    'triton_flash_attn_fn',
    'MultiheadAttention',
    'NoConcatDataset',
    'ConcatTokensDataset',
    'attn_bias_shape',
    'build_attn_bias',
    'build_alibi_bias',
    'optim',
    'utils',
    'TiktokenTokenizerWrapper',
]

<<<<<<< HEAD
__version__ = '0.4.0'
=======
__version__ = '0.3.0'
>>>>>>> 54cbb8bd
<|MERGE_RESOLUTION|>--- conflicted
+++ resolved
@@ -95,8 +95,4 @@
     'TiktokenTokenizerWrapper',
 ]
 
-<<<<<<< HEAD
-__version__ = '0.4.0'
-=======
-__version__ = '0.3.0'
->>>>>>> 54cbb8bd
+__version__ = '0.3.0'