# Copyright 2022 MosaicML LLM Foundry authors
# SPDX-License-Identifier: Apache-2.0

import warnings

# bitsandbytes is a very noisy library. A lot of it is print statements that we can't easily suppress,
# but we can at least suppress a bunch of spurious warnings.
warnings.filterwarnings('ignore', category=UserWarning, module='bitsandbytes')

import logging

try:
    from flash_attn import flash_attn_func
    del flash_attn_func
except ImportError as e:
    if 'undefined symbol' in str(e):
        raise ImportError(
            'The flash_attn package is not installed correctly. Usually this means that your runtime version'
            +
            ' of PyTorch is different from the version that flash_attn was installed with, which can occur when your'
            +
            ' workflow has resulted in PyTorch being reinstalled. This probably happened because you are using an old Docker image'
            +
            ' with the latest version of LLM Foundry. Check that the PyTorch version in your Docker image matches the PyTorch version'
            +
            ' in LLM Foundry setup.py and update accordingly. The latest Docker image can be found in the README.',
        ) from e

from llmfoundry.utils.logging_utils import SpecificWarningFilter

# Filter out Hugging Face warning for not using a pinned revision of the model
logger = logging.getLogger('transformers.dynamic_module_utils')
new_files_warning_filter = SpecificWarningFilter(
    'A new version of the following files was downloaded from',
)

logger.addFilter(new_files_warning_filter)

from llmfoundry import (
    algorithms,
    callbacks,
    cli,
    data,
    eval,
    interfaces,
    loggers,
    metrics,
    models,
    optim,
    tokenizers,
    utils,
)
from llmfoundry._version import __version__
from llmfoundry.data import StreamingFinetuningDataset, StreamingTextDataset
from llmfoundry.eval import InContextLearningDataset, InContextLearningMetric
from llmfoundry.models.hf import ComposerHFCausalLM
from llmfoundry.models.mpt import (
    ComposerMPTCausalLM,
    MPTConfig,
    MPTForCausalLM,
    MPTModel,
    MPTPreTrainedModel,
)
from llmfoundry.optim import DecoupledLionW

__all__ = [
    '__version__',
    'StreamingFinetuningDataset',
    'StreamingTextDataset',
    'InContextLearningDataset',
    'InContextLearningMetric',
    'ComposerHFCausalLM',
    'MPTConfig',
    'MPTPreTrainedModel',
    'MPTModel',
    'MPTForCausalLM',
    'ComposerMPTCausalLM',
    'DecoupledLionW',
    'algorithms',
    'callbacks',
    'cli',
    'data',
    'eval',
    'interfaces',
    'loggers',
    'metrics',
    'models',
    'optim',
    'tokenizers',
    'utils',
<<<<<<< HEAD
]

__version__ = '0.8.0'
=======
]
>>>>>>> d40d016c
<|MERGE_RESOLUTION|>--- conflicted
+++ resolved
@@ -88,10 +88,4 @@
     'optim',
     'tokenizers',
     'utils',
-<<<<<<< HEAD
-]
-
-__version__ = '0.8.0'
-=======
-]
->>>>>>> d40d016c
+]