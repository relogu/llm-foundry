--- conflicted
+++ resolved
@@ -95,8 +95,4 @@
     'TiktokenTokenizerWrapper',
 ]
 
-<<<<<<< HEAD
-__version__ = '0.2.0'
-=======
-__version__ = '0.5.0'
->>>>>>> 51215744
+__version__ = '0.5.0'